msgid ""
msgstr ""
"Project-Id-Version: Tuxemon\n"
"Report-Msgid-Bugs-To: \n"
"POT-Creation-Date: 2020-05-14 05:41+0200\n"
"PO-Revision-Date: 2020-11-08 20:26+0000\n"
"Last-Translator: Carlos Ramos Carreño <carlosramosca@hotmail.com>\n"
"Language-Team: English <https://hosted.weblate.org/projects/tuxemon/tuxemon/"
"en/>\n"
"Language: en\n"
"MIME-Version: 1.0\n"
"Content-Type: text/plain; charset=UTF-8\n"
"Content-Transfer-Encoding: 8bit\n"
"Plural-Forms: nplurals=2; plural=n != 1;\n"
"X-Generator: Weblate 4.3.2\n"

## ITEM TRANSLATIONS ##
msgid "fire_berry"
msgstr "Fire Berry"

msgid "fire_berry_description"
msgstr "It changes monster type into fire."

msgid "metal_cherry"
msgstr "Metal Cherry"

msgid "metal_cherry_description"
msgstr "It changes monster type into metal."

msgid "potion"
msgstr "Potion"

msgid "potion_description"
msgstr "Heals a monster by 20 HP."

msgid "super_potion"
msgstr "Super Potion"

msgid "super_potion_description"
msgstr "Heals a monster by 50 HP."

msgid "imperial_potion"
msgstr "Imperial Potion"

msgid "imperial_potion_description"
msgstr "Heals a monster by 500 HP."

msgid "mega_potion"
msgstr "Mega Potion"

msgid "mega_potion_description"
msgstr "Heals a monster by 200 HP."

msgid "ancient_tea"
msgstr "Ancient Tea"

msgid "ancient_tea_description"
msgstr "Adds 1277 to a monster's XP."

msgid "imperial_tea"
msgstr "Imperial Tea"

msgid "imperial_tea_description"
msgstr "Adds 3005 to a monster's XP."

msgid "mystery_tea"
msgstr "Mystery Tea"

msgid "mystery_tea_description"
msgstr "Adds 437 to a monster's XP."

msgid "tea"
msgstr "Tea"

msgid "tea_description"
msgstr "Adds 107 to a monster's XP."

msgid "revive"
msgstr "Revive"

msgid "revive_description"
msgstr "Revives knocked out Tuxemon and restores 20 HP."

msgid "tuxeball"
msgstr "Tuxeball"

msgid "tuxeball_description"
msgstr "Captures a monster."

msgid "tuxeball_earth"
msgstr "Earth Tuxeball"

msgid "tuxeball_earth_description"
msgstr "Captures more easily an Earth Tuxemon."

msgid "tuxeball_fire"
msgstr "Fire Tuxeball"

msgid "tuxeball_fire_description"
msgstr "Captures more easily a Fire Tuxemon."

msgid "tuxeball_metal"
msgstr "Metal Tuxeball"

msgid "tuxeball_metal_description"
msgstr "Captures more easily a Metal Tuxemon."

msgid "tuxeball_water"
msgstr "Water Tuxeball"

msgid "tuxeball_water_description"
msgstr "Captures more easily a Water Tuxemon."

msgid "tuxeball_wood"
msgstr "Wood Tuxeball"

msgid "tuxeball_wood_description"
msgstr "Captures more easily a Wood Tuxemon."

msgid "tuxeball_male"
msgstr "Male Tuxeball"

msgid "tuxeball_male_description"
msgstr "Captures more easily a Male Tuxemon."

msgid "tuxeball_female"
msgstr "Female Tuxeball"

msgid "tuxeball_female_description"
msgstr "Captures more easily a Female Tuxemon."

msgid "tuxeball_neuter"
msgstr "Neuter Tuxeball"

msgid "tuxeball_neuter_description"
msgstr "Captures more easily a Neuter Tuxemon."

msgid "tuxeball_candy"
msgstr "Candy Tuxeball"

msgid "tuxeball_candy_description"
msgstr "Captures Tuxemon and increases its level (+1) upon capture."

msgid "tuxeball_lavish"
msgstr "Lavish Tuxeball"

msgid "tuxeball_lavish_description"
msgstr "The capture has a higher chance of succeeding."

msgid "tuxeball_ancient"
msgstr "Ancient Tuxeball"

msgid "tuxeball_ancient_description"
msgstr "This Tuxeball was made a long time ago and is capable of catching any Tuxemon without fail."

msgid "tuxeball_crusher"
msgstr "Crusher Tuxeball"

msgid "tuxeball_crusher_description"
msgstr "This Tuxeball breaks through defenses and increases the catch rate the higher the opposing Tuxemon's defense is. It will fail to catch if a protection move is used."

msgid "tuxeball_xero"
msgstr "Xero Tuxeball"

msgid "tuxeball_xero_description"
msgstr "This odd Tuxeball increases the chance of succeeding if the opposing Tuxemon is a different type than yours, but has a decreased chance if they are the same type."

msgid "tuxeball_omni"
msgstr "Omni Tuxeball"

msgid "tuxeball_omni_description"
msgstr "This odd Tuxeball increases the chance of succeeding if the opposing Tuxemon is the same type as yours, but has a decreased chance if they are different types."

msgid "tuxeball_hardened"
msgstr "Hardened Tuxeball"

msgid "tuxeball_hardened_description"
msgstr "Captures Tuxemon and it doesn't break when it fails."

msgid "tuxeball_hearty"
msgstr "Hearty Tuxeball"

msgid "tuxeball_hearty_description"
msgstr "Upon capture, the tuxemon's positive taste changes to hearty."

msgid "tuxeball_peppy"
msgstr "Peppy Tuxeball"

msgid "tuxeball_peppy_description"
msgstr "Upon capture, the tuxemon's positive taste changes to peppy."

msgid "tuxeball_refined"
msgstr "Refined Tuxeball"

msgid "tuxeball_refined_description"
msgstr "Upon capture, the tuxemon's positive taste changes to refined."

msgid "tuxeball_salty"
msgstr "Salty Tuxeball"

msgid "tuxeball_salty_description"
msgstr "Upon capture, the tuxemon's positive taste changes to salty."

msgid "tuxeball_zesty"
msgstr "Zesty Tuxeball"

msgid "tuxeball_zesty_description"
msgstr "Upon capture, the tuxemon's positive taste changes to zesty."

msgid "boost_armour"
msgstr "Boost Armour"

msgid "boost_armour_description"
msgstr "For the rest of the combat, increase Armour by 20%."

msgid "boost_dodge"
msgstr "Boost Dodge"

msgid "boost_dodge_description"
msgstr "For the rest of the combat, increase Dodge by 20%."

msgid "boost_melee"
msgstr "Boost Melee"

msgid "boost_melee_description"
msgstr "For the rest of the combat, increase Melee by 20%."

msgid "boost_ranged"
msgstr "Boost Ranged"

msgid "boost_ranged_description"
msgstr "For the rest of the combat, increase Ranged by 20%."

msgid "boost_speed"
msgstr "Boost Speed"

msgid "boost_speed_description"
msgstr "For the rest of the combat, increase Speed by 20%."

msgid "raise_armour"
msgstr "Raise Armour"

msgid "raise_armour_description"
msgstr "Learn the hardness of the diamond. Increase Armour by 5%."

msgid "raise_dodge"
msgstr "Raise Dodge"

msgid "raise_dodge_description"
msgstr "Learn the iridescence of the opal. Increase Dodge by 5%."

msgid "raise_hp"
msgstr "Raise HP"

msgid "raise_hp_description"
msgstr "Learn the bulk and abundance of quartz. Increase HP by 5%."

msgid "raise_melee"
msgstr "Raise Melee"

msgid "raise_melee_description"
msgstr "Learn the anger of the ruby. Increase Melee by 5%."

msgid "raise_ranged"
msgstr "Raise Ranged"

msgid "raise_ranged_description"
msgstr "Learn the aim of the emerald. Increase Ranged by 5%."

msgid "raise_speed"
msgstr "Raise Speed"

msgid "raise_speed_description"
msgstr "Learn the reflexes of the spinel. Increase Speed by 5%."

msgid "fishing_rod"
msgstr "Fishing Rod"

msgid "fishing_rod_description"
msgstr "Catch fish."

msgid "poseidon"
msgstr "Poseidon"

msgid "poseidon_description"
msgstr "Professional fishing rod."

msgid "neptune"
msgstr "Neptune"

msgid "neptune_description"
msgstr "Advanced fishing rod."

msgid "hatchet"
msgstr "Hatchet"

msgid "hatchet_description"
msgstr "Cut down pesky logs with the Hatchet."

msgid "surfboard"
msgstr "Surfboard"

msgid "surfboard_description"
msgstr "From your Mom. It lets you travel faster."

msgid "gold_pass"
msgstr "Gold Pass"

msgid "gold_pass_description"
msgstr "Enjoy the Cathedral's deluxe services."

msgid "dojo_pass"
msgstr "Dojo Pass"

msgid "dojo_pass_description"
msgstr "Admit one to the Dojo of the Five Elements."

msgid "book_wishes"
msgstr "Book of Wishes"

msgid "book_wishes_description"
msgstr "The Achievement Maniac's list of achievements for you to attempt."

msgid "earthmover_key"
msgstr "Earthmover Key"

msgid "earthmover_key_description"
msgstr "Could come in handy if there's a giant earthmover blocking the path."

msgid "sledgehammer"
msgstr "Sledgehammer"

msgid "sledgehammer_description"
msgstr "Smash apart grey boulders."

msgid "shammer_fossil"
msgstr "Shammer Fossil"

msgid "shammer_fossil_description"
msgstr "It looks like the skull of an ancient dog, but it's hard as stone."

msgid "rhincus_fossil"
msgstr "Rhincus Fossil"

msgid "rhincus_fossil_description"
msgstr "It looks like the skull of a toothed bird, but it's hard as stone."

msgid "nu_phone"
msgstr "Nu Phone"

msgid "nu_phone_description"
msgstr "You can do a lot with this, e.g. phone home."

msgid "spyder_pass"
msgstr "Spyder Pass"

msgid "spyder_pass_description"
msgstr "This should let you in to places only Spyder conspirators are meant to go."

msgid "app_banking"
msgstr "Bank App"

msgid "app_banking_description"
msgstr "Access your funds here whenever you're in a town."

msgid "app_contacts"
msgstr "Contacts App"

msgid "app_contacts_description"
msgstr "Call your friends and battle the people of your choice."

msgid "app_map"
msgstr "Map App"

msgid "app_map_description"
msgstr "Use this on your phone to see where you are."

msgid "app_tuxepedia"
msgstr "Tuxepedia App"

msgid "app_tuxepedia_description"
msgstr "Keep track of information about Tuxemon here, and share it with the world."

msgid "p_trepidation"
msgstr "Trepidation"

msgid "p_trepidation_description"
msgstr "Painting 'Trepidation', medium: oil on canvas. Hand-signed by the artist."

msgid "p_starry_night"
msgstr "Starry Night"

msgid "p_starry_night_description"
msgstr "Painting 'Starry, Starry, Starry Night', medium: oil on canvas. Hand-signed by the artist."

msgid "p_monsters_eyes"
msgstr "Eyes Meet"

msgid "p_monsters_eyes_description"
msgstr "Painting 'Monsters' Eyes Meet', medium: oil on canvas. Hand-signed by the artist."

msgid "ancient_egg"
msgstr "Ancient Egg"

msgid "ancient_egg_description"
msgstr "A peculiar egg. If you plant it, maybe it will hatch."

msgid "restoration"
msgstr "Restoration"

msgid "restoration_description"
msgstr "Remove any condition currently affecting the target."

msgid "cureall"
msgstr "Cureall"

msgid "cureall_description"
msgstr "Heals your tuxemon to full health and removes any conditions."

# TMs
msgid "tm_avalanche"
msgstr "TM: Avalanche"

msgid "tm_avalanche_description"
msgstr "Technique Manual that teaches a Water or Earth Tuxemon the Avalanche technique."

msgid "tm_blossom"
msgstr "TM: Blossom"

msgid "tm_blossom_description"
msgstr "Technique Manual that teaches a Wood Tuxemon the Blossom technique."

msgid "tm_surf"
msgstr "TM: Surf"

msgid "tm_surf_description"
msgstr "Technique Manual that teaches a Water Tuxemon the Surf technique."

msgid "tm_earth"
msgstr "Technical Manual (Earth)"

msgid "tm_earth_description"
msgstr "Learn the particular Earth type technique in this TM."

msgid "tm_fire"
msgstr "Technical Manual (Fire)"

msgid "tm_fire_description"
msgstr "Learn the particular Fire type technique in this TM."

msgid "tm_metal"
msgstr "Technical Manual (Metal)"

msgid "tm_metal_description"
msgstr "Learn the particular Metal type technique in this TM."

msgid "tm_water"
msgstr "Technical Manual (Water)"

msgid "tm_water_description"
msgstr "Learn the particular Water type technique in this TM."

msgid "tm_wood"
msgstr "Technical Manual (Wood)"

msgid "tm_wood_description"
msgstr "Learn the particular Wood type technique in this TM."

msgid "mm_earth"
msgstr "Move Module (Earth)"

msgid "mm_earth_description"
msgstr "Learn the particular Earth type technique in this MM. Then it is consumed."

msgid "mm_fire"
msgstr "Move Module (Fire)"

msgid "mm_fire_description"
msgstr "Learn the particular Fire type technique in this MM. Then it is consumed."

msgid "mm_metal"
msgstr "Move Module (Metal)"

msgid "mm_metal_description"
msgstr "Learn the particular Metal type technique in this MM. Then it is consumed."

msgid "mm_water"
msgstr "Move Module (Water)"

msgid "mm_water_description"
msgstr "Learn the particular Water type technique in this MM. Then it is consumed."

msgid "mm_wood"
msgstr "Move Module (Wood)"

msgid "mm_wood_description"
msgstr "Learn the particular Wood type technique in this MM. Then it is consumed."

msgid "aardant"
msgstr "Aardant"

msgid "aardant_description"
msgstr ""

# Boosters
msgid "greenwash_badge"
msgstr "Badge: Greenwash"

msgid "greenwash_badge_description"
msgstr "Tuxemon purchased from Greenwash require this badge to morph."

msgid "nimrod_badge"
msgstr "Badge: Nimrod"

msgid "nimrod_badge_description"
msgstr "Tuxemon purchased from Nimrod require this badge to morph."

msgid "omnichannel_badge"
msgstr "Badge: Omnichannel"

msgid "omnichannel_badge_description"
msgstr "Tuxemon purchased from Omnichannel require this badge to morph."

msgid "scoop_badge"
msgstr "Badge: Scoop"

msgid "scoop_badge_description"
msgstr "Tuxemon purchased from Scoop require this badge to morph."

msgid "shaft_badge"
msgstr "Badge: Shaft"

msgid "shaft_badge_description"
msgstr "Tuxemon purchased from Shaft require this badge to morph."

msgid "booster_tech"
msgstr "Tech Booster"

msgid "booster_tech_description"
msgstr "An open source technology that allows to morph tuxemon into a different form."

msgid "earth_booster"
msgstr "Earth Booster"

msgid "earth_booster_description"
msgstr "It allows to morph an Earth type tuxemon into a different form."

msgid "fire_booster"
msgstr "Fire Booster"

msgid "fire_booster_description"
msgstr "It allows to morph a Fire type tuxemon into a different form."

msgid "flintstone"
msgstr "Flintstone"

msgid "flintstone_description"
msgstr "A flaky stone used to make stone tools and start fires. Not at the same time."

msgid "lucky_bamboo"
msgstr "Lucky Bamboo"

msgid "lucky_bamboo_description"
msgstr "Technically, it's not bamboo at all. Nor is it particularly lucky. But it makes a nice indoor plant."

msgid "metal_booster"
msgstr "Metal Booster"

msgid "metal_booster_description"
msgstr "It allows to morph a Metal type tuxemon into a different form."

msgid "miaow_milk"
msgstr "Miaow Milk"

msgid "miaow_milk_description"
msgstr "Cats love the taste of Miaow Milk™!"

msgid "ox_stick"
msgstr "Ox Stick"

msgid "ox_stick_description"
msgstr "An inspiring weapon for an ancient tuxemon."

msgid "peace_lily"
msgstr "Peace Lily"

msgid "peace_lily_description"
msgstr "A hardy indoor plant for someone special."

msgid "petrified_dung"
msgstr "Petrified Dung"

msgid "petrified_dung_description"
msgstr "It looks like, well, poo ... but it's hard as stone."

msgid "pyramidion"
msgstr "Pyramidion"

msgid "pyramidion_description"
msgstr "A golden triangle that hums with celestial power."

msgid "sea_girdle"
msgstr "Sea Girdle"

msgid "sea_girdle_description"
msgstr "A string of baubles, soft and slimy like kelp."

msgid "stovepipe"
msgstr "Stovepipe"

msgid "stovepipe_description"
msgstr "A long iron pipe. Handling it leaves your hands sooty and ashen."

msgid "sweet_sand"
msgstr "Sweet Sand"

msgid "sweet_sand_description"
msgstr "In parts of the world, people clean themselves with this fragrant, sudsy sand."

msgid "tectonic_drill"
msgstr "Tectonic Drill"

msgid "tectonic_drill_description"
msgstr "A big click-clack machine used to drill into the earth."

msgid "thunderstone"
msgstr "Thunderstone"

msgid "thunderstone_description"
msgstr "An old stone relic, now carried about for good luck."

msgid "water_booster"
msgstr "Water Booster"

msgid "water_booster_description"
msgstr "It allows to morph a Water type tuxemon into a different form."

msgid "wood_booster"
msgstr "Wood Booster"

msgid "wood_booster_description"
msgstr "It allows to morph a Wood type tuxemon into a different form."

msgid "xp_transmitter"
msgstr "XP Transmitter"

msgid "xp_transmitter_description"
msgstr "When this item is in your possession, all monsters that did not participate in defeating a monster get half of the XP. The remainder goes to the monsters that did participate."

# Map Types:

msgid "no_type"
msgstr "No type"

msgid "town"
msgstr "Town"

msgid "route"
msgstr "Route"

msgid "dungeon"
msgstr "Dungeon"

msgid "clinic"
msgstr "Clinic"

msgid "shop"
msgstr "Shop"

msgid "inside"
msgstr "Inside"

msgid "outside"
msgstr "Outside"

msgid "item_cannot_use_here"
msgstr "{name} cannot be used here!"

msgid "item_used_wrong_location_inside"
msgstr "{name} can only be used {here}!"

msgid "item_used_wrong_location_type"
msgstr "{name} can only be used in a {here}!"

msgid "item_no_available_target"
msgstr "{name} cannot be used on any of your Tuxemon right now."

msgid "technique_description"
msgstr "ID.{id} ({types}) - Accuracy {acc}%, Potency {pot}%, Power {pow}/3, Recharge {rec} turns - Successful: {sus}%"

msgid "reg_papers"
msgstr "Registration Papers"

msgid "reg_papers_description"
msgstr "A packet of registration papers for The Trial"

# Allie's Address
msgid "allies_address"
msgstr "Allie's Address"

msgid "allies_address_description"
msgstr "Room 31, Block 2, Omnichannel Tower, Cotton Town\n"
"\n"
"There's a kiss mark next to the address"

# Money notification

msgid "player_wallet"
msgstr "${{name}}'s wallet: ${{currency}}${{money}}"

msgid "wallet"
msgstr "Wallet"

msgid "bank"
msgstr "Bank"

msgid "deposit"
msgstr "Deposit"

msgid "withdraw"
msgstr "Withdraw"

msgid "no_money_operation"
msgstr "{operation} not possible!"

# Contacts notification

msgid "action_call"
msgstr "Call"

msgid "phone_no_answer"
msgstr "Phone keeps ringing but no answer!"

## NOTIFICATION TRANSLATIONS ##
# Combat notifications
msgid "combat_fly"
msgstr "{name} flies up high!"

msgid "combat_scope"
msgstr "AR:{AR} DE:{DE} ME:{ME} RD:{RD} SD:{SD}"

msgid "combat_gain_exp"
msgstr "{name} gains {xp}px"

msgid "tuxemon_new_tech"
msgstr "{name} learned technique {tech}!"

msgid "combat_none"
msgstr " "

msgid "combat_miss"
msgstr "It missed..."

msgid "combat_full_health"
msgstr "But it's already at full health."

msgid "combat_forfeit"
msgstr "You have forfeited!\n{npc} is disappointed."

msgid "combat_cannot_run_away"
msgstr "But can't run away!"

msgid "combat_forfeit_trainer"
msgstr "Can't forfeit!"

msgid "combat_player_run"
msgstr "Run away!"

msgid "combat_player_run_status"
msgstr "Can't escape.\n{monster} is {status}!"

msgid "combat_player_forfeit_status"
msgstr "Can't forfeit the match.\n{monster} is {status}!"

msgid "combat_player_swap_status"
msgstr "Can't switch monsters.\n{monster} is {status}!"

msgid "cannot_use_tech_monster"
msgstr "{name} can't be used."

msgid "combat_used_x"
msgstr "{user} used {name}!"

msgid "combat_used_x_on_y"
msgstr "{user} used {name} on {target}!"

msgid "combat_swap"
msgstr "{user} sent out {target}!"

msgid "combat_skip"
msgstr "{user} skips the turn!"

msgid "combat_call_tuxemon"
msgstr "Go {name}!"

msgid "dodge_increased"
msgstr "{user}'s {stat} increased."

msgid "speed_halved"
msgstr "{user}'s speed was halved."

msgid "hp_restored"
msgstr "{user}'s hp was restored."

msgid "dodge_fell"
msgstr "{user}'s dodge fell."

msgid "attacks_rose"
msgstr "{user}'s attack damage types rose."

msgid "combat_levitate_get"
msgstr "{user} rose higher into the air."

msgid "combat_amnesia_get"
msgstr "{user} has gotten amnesia."

msgid "combat_status_damage"
msgstr "{name} took {status} damage!"

msgid "combat_trainer_appeared"
msgstr "{name} wants to battle!"

msgid "combat_victory"
msgstr "You have won!"

msgid "combat_victory_trainer"
msgstr "You have won against {npc}!\n You get {currency}{prize}!"

msgid "combat_defeat"
msgstr "You've been defeated!"

msgid "combat_draw"
msgstr "All parties have fainted!"

msgid "combat_capturing_success"
msgstr "You captured {name}!"

msgid "combat_capturing_fail"
msgstr "{name} broke free!"

msgid "combat_recharging"
msgstr "{name} needs a break before using {move} again..."

msgid "combat_replacement"
msgstr "Choose a replacement!"

msgid "combat_replacement_is_fainted"
msgstr "That monster has fainted already!"

msgid "combat_wild_appeared"
msgstr "A wild {name} appeared!"

msgid "combat_monster_choice"
msgstr "What will {name} do?"

msgid "combat_fainted"
msgstr "{name} fainted!"

msgid "combat_isactive"
msgstr "{name} is already in play."

msgid "combat_target_itself"
msgstr "{name} shouldn't attack itself."

msgid "attack_very_effective"
msgstr "The attack did a lot of extra damage!"

msgid "attack_effective"
msgstr "The attack did extra damage!"

msgid "attack_resisted"
msgstr "The attack was resisted!"

msgid "attack_weak"
msgstr "The attack was strongly resisted!"

## COMBAT STATE STATUSES
msgid "combat_state_blinded_get"
msgstr "{target} is blinded."

msgid "combat_state_burn_end"
msgstr "{target} takes damage from burns."

msgid "combat_state_burn_get"
msgstr "{target} is burned."

msgid "combat_state_chargedup_get"
msgstr "{target} is fully charged."

msgid "combat_state_charging_get"
msgstr "{target} is charging power."

msgid "combat_state_confused_get"
msgstr "{target} is confused."

msgid "combat_state_confused_tech"
msgstr "{target} gets muddled and not {name}!"

msgid "combat_state_gold"
msgstr "{name} gets {symbol}{gold}!"

msgid "combat_state_switch"
msgstr "{target} is {types} type!"

msgid "combat_state_switch_both"
msgstr "{user} is {type1} type, while {target} is {type2} type!"

msgid "combat_state_diehard_get"
msgstr "{target} will keep fighting."

msgid "combat_state_diehard_tech"
msgstr "{target} fights through the pain."

msgid "combat_state_diehard_end"
msgstr "{target} is too injured to gain Diehard."

msgid "combat_state_dozing_get"
msgstr "{target} is asleep."

msgid "combat_state_dozing_end"
msgstr "{target} dozes off!"

msgid "combat_state_enraged_get"
msgstr "{target} is enraged."

msgid "combat_state_exhausted_get"
msgstr "{target} is exhausted."

msgid "combat_state_festering_get"
msgstr "{target}'s wounds fester."

msgid "combat_state_festering_item"
msgstr "The healing fails. The wound festers."

msgid "combat_state_focused_get"
msgstr "{target} becomes focused."

msgid "combat_state_grabbed_get"
msgstr "{target} is held tight."

msgid "combat_state_hardshell_get"
msgstr "{target} is covered in hard shell."

msgid "combat_state_lifeleech_get"
msgstr "{target}'s lifeforce is being leeched."

msgid "combat_state_lifeleech_end"
msgstr "{target} is having their lifeforce stolen."

msgid "combat_state_noddingoff_get"
msgstr "{target} is nodding off to sleep."

msgid "combat_state_slow_get"
msgstr "{target} has been slowed down."

msgid "combat_state_poison_get"
msgstr "{target} is poisoned."

msgid "combat_state_poison_end"
msgstr "{target} takes damage from the poison."

msgid "combat_state_recover_failure"
msgstr "{target} can't heal any further."

msgid "combat_state_recover_get"
msgstr "{target} is regenerating."

msgid "combat_state_recover_end"
msgstr "{target} recovers its lifeforce."

msgid "combat_state_retaliate_get"
msgstr "{target} will retaliate on its next attack."

msgid "combat_state_revenge_get"
msgstr "When attacked,{target} will take revenge."

msgid "combat_state_sniping_get"
msgstr "{target} takes aim."

msgid "combat_state_softened_get"
msgstr "{target}'s armour softens."

msgid "combat_state_stuck_get"
msgstr "{target} is stuck in place."

msgid "combat_state_tired_get"
msgstr "{target} is worn out."

msgid "combat_state_tired_end"
msgstr "{target} shakes off its tiredness."

msgid "combat_state_plague0"
msgstr "{target} begins to sniffle."

msgid "combat_state_plague1"
msgstr "Ah ... Ah. {target} held in a sneeze."

msgid "combat_state_plague2"
msgstr "Ah ... Ahchoo! {user} sneezed on {target}."

msgid "combat_state_plague3"
msgstr "{target} wiped it off."

msgid "combat_state_lockdown_get"
msgstr "Items will not affect {target}."

msgid "combat_state_wasting_get"
msgstr "{target} is afflicted by a wasting condition."

msgid "combat_state_wasting_end"
msgstr "{target} is wasting away."

msgid "combat_state_flinching_get"
msgstr "{target} flinches and may not act."

msgid "combat_state_wild_get"
msgstr "{target} has gone wild."

msgid "combat_state_wild_end"
msgstr "{target} is still wild."

msgid "combat_state_harpooned_get"
msgstr "{target} risks injury if it backs away."

msgid "combat_state_elemental_shield_get"
msgstr "{target} puts up a flame shield."

msgid "combat_state_prickly_get"
msgstr "{target} is harmful to make contact with."

msgid "combat_state_feedback_get"
msgstr "{target} is turning ranged attacks back on the attacker."

# Generic notifications
msgid "empty_slot"
msgstr "Empty Slot"

msgid "exit"
msgstr "Exit"

msgid "item_confirm_use"
msgstr "Use"

msgid "item_confirm_cancel"
msgstr "Cancel"

msgid "generic_success"
msgstr "It worked!"

msgid "generic_failure"
msgstr "It failed!"

msgid "who_is_that"
msgstr "Name That Tuxemon"

msgid "generic_right"
msgstr "Correct!"

msgid "generic_wrong"
msgstr "Wrong!"

msgid "attempting_capture"
msgstr "Attempting capture..."

msgid "captured_failed_1"
msgstr "Capture failed immediately."

msgid "captured_failed_2"
msgstr "The capture failed."

msgid "captured_failed_3"
msgstr "Not this time! The capture failed."

msgid "captured_failed_4"
msgstr "So close! But the capture failed."

msgid "gotcha"
msgstr "Gotcha!"

msgid "gotcha_kennel"
msgstr "{name} has been put in the kennel!"

msgid "gotcha_team"
msgstr "{name} has joined the team!"

msgid "not_implemented"
msgstr "This feature is not yet implemented."

msgid "alert_text"
msgstr "Text too long!"

msgid "receive_happiness"
msgstr "Received 5 Tuxeballs!"

msgid "received_x"
msgstr "Received {name}!"

msgid "save_success"
msgstr "Saved!"

msgid "save_failure"
msgstr "There was a problem saving!"

msgid "save_overwrite"
msgstr "Yes, overwrite this save."

msgid "save_keep"
msgstr "No, keep this save."

msgid "slot"
msgstr "Slot"

## STATUSES
msgid "blinded"
msgstr "Blinded"

msgid "burn"
msgstr "Burn"

msgid "chargedup"
msgstr "Charged Up"

msgid "charging"
msgstr "Charging"

msgid "confused"
msgstr "Confused"

msgid "diehard"
msgstr "Die Hard"

msgid "dozing"
msgstr "Dozing"

msgid "elementalshield"
msgstr "Elemental Shield"

msgid "eliminated"
msgstr "Eliminated"

msgid "enraged"
msgstr "Berserk"

msgid "exhausted"
msgstr "Exhausted"

msgid "faint"
msgstr "Faint"

msgid "feedback"
msgstr "Feedback"

msgid "festering"
msgstr "Festering"

msgid "flinching"
msgstr "Flinching"

msgid "focused"
msgstr "Focused"

msgid "grabbed"
msgstr "Grabbed"

msgid "hardshell"
msgstr "Hard Shell"

msgid "harpooned"
msgstr "Harpooned"

msgid "lifeleech"
msgstr "Lifeleech"

msgid "lockdown"
msgstr "Lockdown"

msgid "noddingoff"
msgstr "Nodding Off"

msgid "poison"
msgstr "Poison"

msgid "prickly"
msgstr "Prickly"

msgid "recover"
msgstr "Recover"

msgid "retaliate"
msgstr "Retaliate"

msgid "revenge"
msgstr "Revenge"

msgid "slow"
msgstr "Slow"

msgid "sniping"
msgstr "Sniping"

msgid "softened"
msgstr "Softened"

msgid "spyderbite"
msgstr "Spyder Bite"

msgid "stuck"
msgstr "Stuck"

msgid "tired"
msgstr "Tired"

msgid "wasting"
msgstr "Wasting"

msgid "wild"
msgstr "Wild"

## TECHNIQUE TRANSLATIONS ##
msgid "acid_description"
msgstr ""

msgid "acid"
msgstr "Acid"

msgid "adamantine_description"
msgstr ""

msgid "adamantine"
msgstr "Adamantine"

msgid "air_chain_description"
msgstr ""

msgid "air_chain"
msgstr "Air Chain"

msgid "all_in_description"
msgstr "The user draws on their last ounce of strength, striking hard and getting their second wind."

msgid "all_in"
msgstr "All In"

msgid "altitude_description"
msgstr "Fly high out of reach, then dive with a powerful attack."

msgid "altitude"
msgstr "Altitude"

msgid "amnesia_description"
msgstr "The combatants' minds touch, leaving both befuddled."

msgid "amnesia"
msgstr "Amnesia"

msgid "ants_description"
msgstr ""

msgid "ants"
msgstr "Ants"

msgid "arcane_eye_description"
msgstr "An arcane veil lashes at those that would curse the user."

msgid "arcane_eye"
msgstr "Arcane Eye"

msgid "assault_description"
msgstr ""

msgid "assault"
msgstr "Assault"

msgid "avalanche_description"
msgstr ""

msgid "avalanche"
msgstr "Avalanche"

msgid "barking_description"
msgstr ""

msgid "barking"
msgstr "Barking"

msgid "battery_acid_description"
msgstr ""

msgid "battery_acid"
msgstr "Battery Acid"

msgid "battery_discharge_description"
msgstr ""

msgid "battery_discharge"
msgstr "Battery Discharge"

msgid "beak_description"
msgstr ""

msgid "beak"
msgstr "Beak"

msgid "beam_description"
msgstr ""

msgid "beam"
msgstr "Beam"

msgid "berserk_description"
msgstr ""

msgid "berserk"
msgstr "Berserk"

msgid "biting_winds_description"
msgstr "A chill wind leaves the target weak and exposed."

msgid "biting_winds"
msgstr "Biting Winds"

msgid "blade_description"
msgstr "A lightning-fast cut."

msgid "blade"
msgstr "Blade"

msgid "blood_bond_description"
msgstr "The user sucks the target's blood, but leaves something of themselves behind."

msgid "blood_bond"
msgstr "Blood Bond"

msgid "blood_nets_description"
msgstr ""

msgid "blood_nets"
msgstr "Blood Nets"

msgid "blossom_description"
msgstr "Carnivorous plants grow around the target, drawing away nutrients for the user's benefit."

msgid "blossom"
msgstr "Blossom"

msgid "boulder_description"
msgstr "The user shelters beneath a rocky shell."

msgid "boulder"
msgstr "Boulder"

msgid "breath_description"
msgstr ""

msgid "breath"
msgstr "Breath"

msgid "breathe_fire_description"
msgstr "Fire bursts from the user's mouth, scorching the target."

msgid "breathe_fire"
msgstr "Breathe Fire"

msgid "bubble_trap_description"
msgstr ""

msgid "bubble_trap"
msgstr "Bubble Trap"

msgid "bullet_description"
msgstr "A piece of metal is flung at the target with great alacrity."

msgid "bullet"
msgstr "Bullet"

msgid "canine_description"
msgstr ""

msgid "canine"
msgstr "Canine"

msgid "cat_calling_description"
msgstr ""

msgid "cat_calling"
msgstr "Cat Calling"

msgid "cavity_description"
msgstr ""

msgid "cavity"
msgstr "Cavity"

msgid "chameleon_description"
msgstr ""

msgid "chameleon"
msgstr "Chameleon"

msgid "changeling_description"
msgstr ""

msgid "changeling"
msgstr "Changeling"

msgid "chill_mist_description"
msgstr ""

msgid "chill_mist"
msgstr "Chill Mist"

msgid "clairaudience_description"
msgstr ""

msgid "clairaudience"
msgstr "Clairaudience"

msgid "clamp_on_description"
msgstr ""

msgid "clamp_on"
msgstr "Clamp On"

msgid "clock_description"
msgstr ""

msgid "clock"
msgstr "Clock"

msgid "cloud_aether_description"
msgstr ""

msgid "cloud_aether"
msgstr "Cloud Aether"

msgid "conjurer_description"
msgstr ""

msgid "conjurer"
msgstr "Conjurer"

msgid "constrict_description"
msgstr ""

msgid "constrict"
msgstr "Constrict"

msgid "crystal_description"
msgstr ""

msgid "crystal"
msgstr "Crystal"

msgid "demiurge_description"
msgstr ""

msgid "demiurge"
msgstr "Demiurge"

msgid "earthquake_description"
msgstr ""

msgid "earthquake"
msgstr "Earthquake"

msgid "electrical_storm_description"
msgstr ""

msgid "electrical_storm"
msgstr "Electrical Storm"

msgid "electroplate_description"
msgstr ""

msgid "electroplate"
msgstr "Electroplate"

msgid "energy_claws_description"
msgstr ""

msgid "energy_claws"
msgstr "Energy Claws"

msgid "energy_field_description"
msgstr "The device saps the target's energy, empowering the user."

msgid "energy_field"
msgstr "Energy Field"

msgid "evasion_description"
msgstr ""

msgid "evasion"
msgstr "Evasion"

msgid "eyebite_description"
msgstr "A glance from the user saps the target of its vim and vigor."

msgid "eyebite"
msgstr "Eyebite"

msgid "feint_description"
msgstr ""

msgid "feint"
msgstr "Feint"

msgid "feline_description"
msgstr ""

msgid "feline"
msgstr "Feline"

msgid "fester_description"
msgstr "A foul smell washes across the battlefield, hindering the recovery of all combatants."

msgid "fester"
msgstr "Fester"

msgid "fiery_description"
msgstr ""

msgid "fiery"
msgstr "Fiery"

msgid "fire_ball_description"
msgstr "An orb of scorching fire is flung at the target."

msgid "fire_ball"
msgstr "Fire Ball"

msgid "fire_claw_description"
msgstr ""

msgid "fire_claw"
msgstr "Fire Claw"

msgid "fire_shield_description"
msgstr ""

msgid "fire_shield"
msgstr "Fire Shield"

msgid "firestorm_description"
msgstr ""

msgid "firestorm"
msgstr "Firestorm"

msgid "flamethrower_description"
msgstr ""

msgid "flamethrower"
msgstr "Flamethrower"

msgid "fledgling_description"
msgstr ""

msgid "fledgling"
msgstr "Fledgling"

msgid "flood_description"
msgstr ""

msgid "flood"
msgstr "Flood"

msgid "flow_description"
msgstr ""

msgid "flow"
msgstr "Flow"

msgid "fluff_up_description"
msgstr ""

msgid "fluff_up"
msgstr "Fluff Up"

msgid "font_description"
msgstr ""

msgid "font"
msgstr "Font"

msgid "frostbite_description"
msgstr ""

msgid "frostbite"
msgstr "Frostbite"

msgid "fume_description"
msgstr ""

msgid "fume"
msgstr "Fume"

msgid "geyser_description"
msgstr ""

msgid "geyser"
msgstr "Geyser"

msgid "give_all_description"
msgstr ""

msgid "give_all"
msgstr "Give All"

msgid "glower_description"
msgstr "At the user's glare, the target grows weak and vulnerable."

msgid "glower"
msgstr "Glower"

msgid "goad_description"
msgstr ""

msgid "goad"
msgstr "Goad"

msgid "gold_digger_description"
msgstr ""

msgid "gold_digger"
msgstr "Gold Digger"

msgid "grinding_description"
msgstr ""

msgid "grinding"
msgstr "Grinding"

msgid "gust_description"
msgstr ""

msgid "gust"
msgstr "Gust"

msgid "hawk_description"
msgstr ""

msgid "hawk"
msgstr "Hawk"

msgid "headbutt_description"
msgstr ""

msgid "headbutt"
msgstr "Headbutt"

msgid "hibernate_description"
msgstr "The user falls into a restorative sleep."

msgid "hibernate"
msgstr "Hibernate"

msgid "ice_claw_description"
msgstr ""

msgid "ice_claw"
msgstr "Ice Claw"

msgid "ice_shield_description"
msgstr ""

msgid "ice_shield"
msgstr "Ice Shield"

msgid "ice_storm_description"
msgstr ""

msgid "ice_storm"
msgstr "Ice Storm"

msgid "icicle_spear_description"
msgstr ""

msgid "icicle_spear"
msgstr "Icicle Spear"

msgid "insanity_description"
msgstr ""

msgid "insanity"
msgstr "Insanity"

msgid "invictus_description"
msgstr ""

msgid "invictus"
msgstr "Invictus"

msgid "kindling_flame_description"
msgstr ""

msgid "kindling_flame"
msgstr "Kindling Flame"

msgid "kraken_description"
msgstr ""

msgid "kraken"
msgstr "Kraken"

msgid "lantern_description"
msgstr ""

msgid "lantern"
msgstr "Lantern"

msgid "lava_description"
msgstr ""

msgid "lava"
msgstr "Lava"

msgid "levitate_description"
msgstr "Combatants float into the air, giving them a vantage point but leaving both struggling to connect with their hand-to-hand attacks."

msgid "levitate"
msgstr "Levitate"

msgid "life_surge_description"
msgstr "An eruption of life charges the monster, but at the expense of healing its opponent."

msgid "life_surge"
msgstr "Life Surge"

msgid "lightning_spheres_description"
msgstr ""

msgid "lightning_spheres"
msgstr "Lightning Spheres"

msgid "lineage_description"
msgstr ""

msgid "lineage"
msgstr "Lineage"

msgid "lust_description"
msgstr ""

msgid "lust"
msgstr "Lust"

msgid "magma_description"
msgstr ""

msgid "magma"
msgstr "Magma"

msgid "maori_description"
msgstr ""

msgid "maori"
msgstr "Maori"

msgid "meltdown_description"
msgstr ""

msgid "meltdown"
msgstr "Meltdown"

msgid "mending_description"
msgstr ""

msgid "mending"
msgstr "Mending"

msgid "midnight_mantle_description"
msgstr ""

msgid "midnight_mantle"
msgstr "Midnight Mantle"

msgid "mind_vise_description"
msgstr ""

msgid "mind_vise"
msgstr "Mind Vise"

msgid "mobbing_description"
msgstr ""

msgid "mobbing"
msgstr "Mobbing"

msgid "muck_description"
msgstr ""

msgid "muck"
msgstr "Muck"

msgid "muddle_description"
msgstr "A haze over the battlefield makes it harder for attacks to connect."

msgid "muddle"
msgstr "Muddle"

msgid "mudslide_description"
msgstr ""

msgid "mudslide"
msgstr "Mudslide"

msgid "mystic_blending_description"
msgstr ""

msgid "mystic_blending"
msgstr "Mystic Blending"

msgid "negation_description"
msgstr ""

msgid "negation"
msgstr "Negation"

msgid "nest_description"
msgstr ""

msgid "nest"
msgstr "Nest"

msgid "neutralize_description"
msgstr "The battlefield is reset, with all conditions and other changes cleared."

msgid "neutralize"
msgstr "Neutralize"

msgid "oedipus_description"
msgstr ""

msgid "oedipus"
msgstr "Oedipus"

msgid "one_million_talons_description"
msgstr ""

msgid "one_million_talons"
msgstr "One Million Talons"

msgid "one_two_description"
msgstr "Two decisive strikes bring the target to its knees."

msgid "one_two"
msgstr "One-Two"

msgid "orbs_description"
msgstr "The user undergoes a magical transformation, firing off an energy ball of a random element."

msgid "orbs"
msgstr "Orbs"

msgid "overfeed_description"
msgstr ""

msgid "overfeed"
msgstr "Overfeed"

msgid "overgrowth_description"
msgstr "Vines lash the target, locking them in place."

msgid "overgrowth"
msgstr "Overgrowth"

msgid "panjandrum_description"
msgstr "A reliable technique that hurts any monster in proportion to its HP."

msgid "panjandrum"
msgstr "Panjandrum"

msgid "peck_description"
msgstr ""

msgid "peck"
msgstr "Peck"

msgid "peregrine_description"
msgstr ""

msgid "peregrine"
msgstr "Peregrine"

msgid "perfect_cut_description"
msgstr ""

msgid "perfect_cut"
msgstr "Perfect Cut"

msgid "petrify_description"
msgstr ""

msgid "petrify"
msgstr "Petrify"

msgid "phantasmal_force_description"
msgstr ""

msgid "phantasmal_force"
msgstr "Phantasmal Force"

msgid "pit_description"
msgstr ""

msgid "pit"
msgstr "Pit"

msgid "platinum_description"
msgstr ""

msgid "platinum"
msgstr "Platinum"

msgid "poison_courtship_description"
msgstr ""

msgid "poison_courtship"
msgstr "Poison Courtship"

msgid "proboscis_description"
msgstr ""

msgid "proboscis"
msgstr "Proboscis"

msgid "pseudopod_description"
msgstr ""

msgid "pseudopod"
msgstr "Pseudopod"

msgid "punch_description"
msgstr ""

msgid "punch"
msgstr "Punch"

msgid "quicksand_description"
msgstr ""

msgid "quicksand"
msgstr "Quicksand"

msgid "radiance_description"
msgstr ""

msgid "radiance"
msgstr "Radiance"

msgid "ram_description"
msgstr ""

msgid "ram"
msgstr "Ram"

msgid "refresh_description"
msgstr ""

msgid "refresh"
msgstr "Refresh"

msgid "revenge_stance_description"
msgstr ""

msgid "revenge_stance"
msgstr "Revenge Stance"

msgid "ring_description"
msgstr ""

msgid "ring"
msgstr "Ring"

msgid "riposte_description"
msgstr ""

msgid "riposte"
msgstr "Riposte"

msgid "rock_description"
msgstr "A heavy rock falls on the target."

msgid "rock"
msgstr "Rock"

msgid "rot_description"
msgstr "A sickness befalls the target."

msgid "rot"
msgstr "Rot"

msgid "ruby_description"
msgstr ""

msgid "ruby"
msgstr "Ruby"

msgid "rust_bomb_description"
msgstr ""

msgid "rust_bomb"
msgstr "Rust Bomb"

msgid "saber_description"
msgstr ""

msgid "saber"
msgstr "Saber"

msgid "salamander_description"
msgstr "A bite brimming with heat and lashing pain."

msgid "salamander"
msgstr "Salamander"

msgid "sand_spray_description"
msgstr ""

msgid "sand_spray"
msgstr "Sand Spray"

msgid "scope_description"
msgstr "Identifies an opponent's strengths and weaknesses."

msgid "scope"
msgstr "Scope"

msgid "shadow_boxing_description"
msgstr "A flurry of punches strikes the target."

msgid "shadow_boxing"
msgstr "Shadow Boxing"

msgid "shapechange_description"
msgstr ""

msgid "shapechange"
msgstr "Shapechange"

msgid "shrapnel_description"
msgstr ""

msgid "shrapnel"
msgstr "Shrapnel"

msgid "shuriken_description"
msgstr ""

msgid "shuriken"
msgstr "Shuriken"

msgid "sleep_bomb_description"
msgstr "A violent explosion of sleeping powder threatens to send both combatants into a doze."

msgid "sleep_bomb"
msgstr "Sleep Bomb"

msgid "sleeping_powder_description"
msgstr ""

msgid "sleeping_powder"
msgstr "Sleeping Powder"

msgid "slime_description"
msgstr ""

msgid "slime"
msgstr "Slime"

msgid "snowstorm_description"
msgstr ""

msgid "snowstorm"
msgstr "Snowstorm"

msgid "spit_poison_description"
msgstr "Liquid death sprays from the user's venom sacs."

msgid "spit_poison"
msgstr "Spit Poison"

msgid "splinter_description"
msgstr ""

msgid "splinter"
msgstr "Splinter"

msgid "stabilo_description"
msgstr ""

msgid "stabilo"
msgstr "Stabilo"

msgid "stampede_description"
msgstr ""

msgid "stampede"
msgstr "Stampede"

msgid "starfall_description"
msgstr ""

msgid "starfall"
msgstr "Starfall"

msgid "static_field_description"
msgstr ""

msgid "static_field"
msgstr "Static Field"

msgid "sting_description"
msgstr ""

msgid "sting"
msgstr "Sting"

msgid "stone_rot_description"
msgstr "A sickness quickly befalls the target."

msgid "stone_rot"
msgstr "Stone Rot"

msgid "stonehenge_description"
msgstr ""

msgid "stonehenge"
msgstr "Stonehenge"

msgid "strangulation_description"
msgstr ""

msgid "strangulation"
msgstr "Strangulation"

msgid "strike_description"
msgstr ""

msgid "strike"
msgstr "Strike"

msgid "suck_poison_description"
msgstr ""

msgid "suck_poison"
msgstr "Suck Poison"

msgid "sudden_glow_description"
msgstr ""

msgid "sudden_glow"
msgstr "Sudden Glow"

msgid "sunburst_description"
msgstr ""

msgid "sunburst"
msgstr "Sunburst"

msgid "supernova_description"
msgstr ""

msgid "supernova"
msgstr "Supernova"

msgid "surf_description"
msgstr ""

msgid "surf"
msgstr "Surf"

msgid "surge_description"
msgstr ""

msgid "surge"
msgstr "Surge"

msgid "sword_description"
msgstr ""

msgid "sword"
msgstr "Sword"

msgid "sylvan_description"
msgstr ""

msgid "sylvan"
msgstr "Sylvan"

msgid "take_cover_description"
msgstr ""

msgid "take_cover"
msgstr "Take Cover"

msgid "ten_thousand_feathers_description"
msgstr ""

msgid "ten_thousand_feathers"
msgstr "Ten Thousand Feathers"

msgid "terror_description"
msgstr ""

msgid "terror"
msgstr "Terror"

msgid "thunderball_description"
msgstr ""

msgid "thunderball"
msgstr "Thunderball"

msgid "thunderclap_description"
msgstr ""

msgid "thunderclap"
msgstr "Thunderclap"

msgid "time_crisis_description"
msgstr ""

msgid "time_crisis"
msgstr "Time Crisis"

msgid "tinder_description"
msgstr "The target is set alight."

msgid "tinder"
msgstr "Tinder"

msgid "tip_description"
msgstr ""

msgid "tip"
msgstr "Tip"

msgid "tonguespear_description"
msgstr "The tongue is jabbed into the opponent, and their blood drained."

msgid "tonguespear"
msgstr "Tonguespear"

msgid "torch_description"
msgstr ""

msgid "torch"
msgstr "Torch"

msgid "tsunami_description"
msgstr ""

msgid "tsunami"
msgstr "Tsunami"

msgid "tux_attack_description"
msgstr ""

msgid "tux_attack"
msgstr "Tux Attack"

msgid "ubuntu_description"
msgstr ""

msgid "ubuntu"
msgstr "Ubuntu"

msgid "undertaker_description"
msgstr ""

msgid "undertaker"
msgstr "Undertaker"

msgid "venom_description"
msgstr ""

msgid "venom"
msgstr "Venom"

msgid "venomous_tentacle_description"
msgstr ""

msgid "venomous_tentacle"
msgstr "Venomous Tentacle"

msgid "viper_description"
msgstr ""

msgid "viper"
msgstr "Viper"

msgid "vorpal_description"
msgstr ""

msgid "vorpal"
msgstr "Vorpal"

msgid "wall_fire_description"
msgstr ""

msgid "wall_fire"
msgstr "Wall Fire"

msgid "wall_of_steel_description"
msgstr "The user spins about, creating a biting, shielding wall of steel."

msgid "wall_of_steel"
msgstr "Wall of Steel"

msgid "wallow_description"
msgstr ""

msgid "wallow"
msgstr "Wallow"

msgid "walls_description"
msgstr ""

msgid "walls"
msgstr "Walls"

msgid "web_description"
msgstr ""

msgid "web"
msgstr "Web"

msgid "webs_wind_description"
msgstr ""

msgid "webs_wind"
msgstr "Webs Wind"

msgid "whirlwind_description"
msgstr ""

msgid "whirlwind"
msgstr "Whirlwind"

msgid "wing_tip_description"
msgstr ""

msgid "wing_tip"
msgstr "Wing Tip"

## MAP ##

msgid "lion_mountain"
msgstr "Lion Mountain"

msgid "candy_town"
msgstr "Candy"

msgid "citypark"
msgstr "Citypark"

msgid "cotton_town"
msgstr "Cotton"

msgid "dryadsgrove"
msgstr "Dryad's Grove"

msgid "flower_city"
msgstr "Flower"

msgid "leather_town"
msgstr "Leather"

msgid "paper_town"
msgstr "Paper"

msgid "route1"
msgstr "Route 1"

msgid "route1_sanglorian"
msgstr "Sanglorian Avenue"

msgid "route2"
msgstr "Route 2"

msgid "route3"
msgstr "Route 3"

msgid "route4"
msgstr "Route 4"

msgid "route5"
msgstr "Route 5"

msgid "route6"
msgstr "Route 6"

msgid "route7"
msgstr "Route 7"

msgid "routea"
msgstr "Route A"

msgid "routeb"
msgstr "Route B"

msgid "routec"
msgstr "Route C"

msgid "routed"
msgstr "Route D"

msgid "routee"
msgstr "Route E"

msgid "sphalian_town"
msgstr "Sphalian"

msgid "taba_town"
msgstr "Taba"

msgid "taba_ba_br_1"
msgstr "Taba Battle Area - Battle Room 1"

msgid "taba_ba_foyer"
msgstr "Taba Battle Area - Foyer"

msgid "taba_ba_main"
msgstr "Taba Battle Area - Main Hall"

msgid "taba_ba_passageway_1"
msgstr "Taba Battle Area - Passageway 1"

msgid "timber_town"
msgstr "Timber"

msgid "tunnel"
msgstr "Tunnel"

## MAP DESCRIPTIONS TOWN / CITY ##

msgid "lion_mountain_description"
msgstr "One of Fondent's Holy Mountains! Prominence 3,776 m (12,388 ft)!"

msgid "candy_town_description"
msgstr "Pushing the bounds of possibility - with biology!"

msgid "citypark_description"
msgstr "A Taste of the Wild!"

msgid "cotton_town_description"
msgstr "A growing force!"

msgid "flower_city_description"
msgstr "Uniforms that guard you while you sleep!"

msgid "leather_town_description"
msgstr "Proof that beauty and mining can co-exist!"

msgid "paper_town_description"
msgstr "The gateway to Fondent!"

msgid "routea_description"
msgstr "A private grotto given over to the wilds!"

msgid "routeb_description"
msgstr "The winding path to instantaneous communication!"

msgid "routec_description"
msgstr "Home is just over the horizon!"

msgid "routee_description"
msgstr "Do not swim downstream of the pump site!"

msgid "route1_description"
msgstr "Take care!"

msgid "route2_description"
msgstr "The historic path!"

msgid "route3_description"
msgstr "Enjoy the scenic beauty of this 'artificial canyon'."

msgid "route4_description"
msgstr "Up and down the road again!"

msgid "route5_description"
msgstr "The memorial passage to Timber Town!"

msgid "route6_description"
msgstr "A playful meander along the river!"

msgid "route7_description"
msgstr "The Ascension Trail on the slopes of Lion Mountain!"

msgid "sphalian_town_description"
msgstr "The highest settlement in the Fondent Region!"

msgid "taba_town_description"
msgstr "A peaceful refuge!"

msgid "timber_town_description"
msgstr "Breadbasket of Fondant!"

msgid "tunnel_description"
msgstr "The dark expanse - watch your step!"

## MAP SIGNS ##

msgid "welcome_location_city"
msgstr "Welcome to ${{map_name}} City: ${{map_desc}}\n"
"North: ${{north}} / South: ${{south}} / West: ${{west}} / East: ${{east}}"

msgid "welcome_location_route"
msgstr "Welcome to ${{map_name}}: ${{map_desc}}\n"
"North: ${{north}} / South: ${{south}} / West: ${{west}} / East: ${{east}}"

msgid "welcome_location_town"
msgstr "Welcome to ${{map_name}} Town: ${{map_desc}}\n"
"North: ${{north}} / South: ${{south}} / West: ${{west}} / East: ${{east}}"

msgid "here_to_north"
msgstr "From ${{map_name}} to ${{north}}"

msgid "here_to_south"
msgstr "From ${{map_name}} to ${{south}}"

msgid "here_to_west"
msgstr "From ${{map_name}} to ${{west}}"

msgid "here_to_east"
msgstr "From ${{map_name}} to ${{east}}"

## MENU TRANSLATIONS ##

msgid "menu_alphabet"
msgstr "ABCDEFGHIJKLMNOPQRSTUVWXYZabcdefghijklmnopqrstuvwxyz1234567890.-!"

msgid "menu_alphabet_n_columns"
msgstr "13"

msgid "dont_care"
msgstr "DON'T CARE"

msgid "random_names_male"
msgstr "Jarrod\n"
"Edwardson\n"
"Lothair\n"
"Andrea\n"
"Brady\n"
"Demarcus\n"
"Brady\n"
"Farant\n"
"Birch\n"
"Justin\n"
"Colbey\n"
"Efrem\n"
"Garnier\n"
"Florentus\n"
"Alvyn\n"
"Hadden\n"
"Julianus\n"
"Hugh"

msgid "random_names_female"
msgstr "Robine\n"
"Magnolia\n"
"Svana\n"
"Simone\n"
"Eila\n"
"Krimhild\n"
"Charlot\n"
"Yara\n"
"Gracie\n"
"Anke\n"
"Theresia\n"
"Diana\n"
"Kathrin\n"
"Anne\n"
"Madita\n"
"Slainie\n"
"Nastasia\n"
"Nelly"

msgid "random_names"
msgstr "Beep-beep\n"
"Toast\n"
"Chair\n"
"Lizard\n"
"Chris\n"
"Carter\n"
"Kyndi\n"
"Wednesday\n"
"Tapioca\n"
"Pom\n"
"Indiana\n"
"Kansas\n"
"Dont Care"

# Monster Menu notifications
msgid "monster_menu_info"
msgstr "Info"

msgid "monster_menu_move"
msgstr "Move"

msgid "monster_menu_tech"
msgstr "Techniques"

msgid "monster_menu_desc"
msgstr "Description"

msgid "monster_menu_type"
msgstr "Type(s)"

msgid "monster_menu_species"
msgstr "Species"

msgid "monster_menu_shape"
msgstr "Body Type"

msgid "monster_menu_release"
msgstr "Release"

msgid "shop_buy_free"
msgstr "FREE!"

msgid "shop_buy_soldout"
msgstr "Sold Out!"

msgid "buy"
msgstr "Buy"

msgid "sell"
msgstr "Sell"

#Release notifications
msgid "cant_release"
msgstr "Can't release only Tuxemon in party."

msgid "release_confirmation"
msgstr "Are you sure you would like to release {name}?"

msgid "tuxemon_released"
msgstr "{name} has been released."

msgid "new_tech_delete"
msgstr "${{var:check_moves_monster}} has too many techniques.\n"
"Which technique do you want to delete?"

msgid "evolution_confirmation"
msgstr "{name} is trying to evolve into {evolve}. Allow evolution?"

msgid "no_signal"
msgstr "No Signal"

msgid "omnichannel_mobile"
msgstr "Omnichannel Mobile 4G"

<<<<<<< HEAD
msgid "new_tech_overwrite"
msgstr "${{var:check_moves_monster}} has too many techniques.\n"
"Which do you want to overwrite for learning the new one?"
=======
msgid "nu_map_missing"
msgstr "GPS tracker not updating."

msgid "max_moves_alert"
msgstr "{name} has too many techniques.\n"
"Which do you want to overwrite for learning {tech}?"
>>>>>>> 389ca4c7

msgid "uninstall_app"
msgstr "Unable to uninstall the app."

# Player State

msgid "tuxepedia_progress"
msgstr "Tuxepedia: {value}%!"

msgid "tuxepedia_data_seen"
msgstr "Seen {param} out of {all} Tuxemon"

msgid "tuxepedia_data_caught"
msgstr "Caught {param} out of {all} Tuxemon"

msgid "player_start_adventure_today"
msgstr "The adventure began today."

msgid "player_start_adventure"
msgstr "The adventure began {date} days ago."

msgid "player_walked"
msgstr "Walked {distance} {unit}"

msgid "player_battles"
msgstr "Battles: {tot} (W{won} D{draw} L{lost})"

# Tuxepedia

msgid "page_tuxepedia"
msgstr "From id {a} to id {b}"

msgid "no_evolution"
msgstr "No evolution"

msgid "yes_evolution"
msgstr "Evolution"

msgid "yes_evolutions"
msgstr "Evolutions"

msgid "tuxepedia_capture_today"
msgstr "Captured today"

msgid "tuxepedia_trade_today"
msgstr "Traded today"

msgid "tuxepedia_capture"
msgstr "Captured {doc} days ago"

msgid "tuxepedia_trade"
msgstr "Traded {doc} days ago"

msgid "tuxepedia_exp"
msgstr "{exp_lv}xp to Lv {lv}"

# Menu notifications
msgid "log_off"
msgstr "Log Off"

msgid "menu_bag"
msgstr "Bag"

msgid "menu_fight"
msgstr "Fight"

msgid "menu_item"
msgstr "Item"

msgid "menu_items"
msgstr "Items"

msgid "menu_journal"
msgstr "Journal"

msgid "menu_tuxepedia"
msgstr "Tuxepedia"

msgid "menu_load"
msgstr "Load"

msgid "menu_monster"
msgstr "Tuxemon"

msgid "menu_storage"
msgstr "Pick Up Tuxemon"

msgid "menu_dropoff"
msgstr "Drop Off Tuxemon"

msgid "menu_item_storage"
msgstr "Pick Up Item"

msgid "menu_item_dropoff"
msgstr "Drop Off Item"

msgid "menu_multiplayer"
msgstr "Multiplayer"

msgid "menu_new_game"
msgstr "New Game"

msgid "menu_options"
msgstr "Options"

msgid "menu_missions"
msgstr "Missions"

msgid "completed"
msgstr "Completed"

msgid "pending"
msgstr "Pending"

msgid "failed"
msgstr "Failed"

msgid "menu_minigame"
msgstr "Minigame"

msgid "menu_player"
msgstr "Player"

msgid "menu_run"
msgstr "Run"

msgid "menu_forfeit"
msgstr "Forfeit"

msgid "menu_save"
msgstr "Save"

msgid "menu_up_key"
msgstr "Up Key"

msgid "menu_left_key"
msgstr "Left Key"

msgid "menu_right_key"
msgstr "Right Key"

msgid "menu_down_key"
msgstr "Down Key"

msgid "menu_primary_select_key"
msgstr "Action Key"

msgid "menu_secondary_select_key"
msgstr "Cancel Key"

msgid "menu_back_key"
msgstr "Back Key"

msgid "enable"
msgstr "Enable"

msgid "disable"
msgstr "Disable"

msgid "menu_music_volume"
msgstr "Music Volume"

msgid "menu_sound_volume"
msgstr "Sound Volume"

msgid "menu_units"
msgstr "Unit"

msgid "menu_units_metric"
msgstr "Metric"

msgid "menu_units_imperial"
msgstr "Imperial"

msgid "menu_hemisphere"
msgstr "Hemisphere"

msgid "menu_hemisphere_north"
msgstr "Northern"

msgid "menu_hemisphere_south"
msgstr "Southern"

msgid "options_new_input_key0"
msgstr "Press a key to set your new input key"

msgid "options_new_input_key1"
msgstr "Restart your game for changes to take effect!"

msgid "menu_storage_infected_monster"
msgstr "Virus detected. For the safety of all tuxemon in our system, you cannot store an infected tuxemon."

msgid "menu_storage_take_monster"
msgstr "You added {name} into your party!"

msgid "menu_storage_take_item"
msgstr "You added {nr} {name} into your bag!"

msgid "menu_storage_monsters_full"
msgstr "Your party is full, you cannot take any more from storage."

msgid "menu_storage_items_full"
msgstr "Your bag is full, you cannot take any more from storage."

msgid "menu_storage_empty_kennel"
msgstr "This shelter is empty, there are no monsters to take."

msgid "menu_storage_full_kennel"
msgstr "This shelter is full."

msgid "menu_storage_empty_locker"
msgstr "This locker is empty, there are no items to take."

msgid "item_menu_disband"
msgstr "Disband"

msgid "item_disbanded"
msgstr "{nr} {name} have been disbanded."

msgid "pick_up"
msgstr "Pick up"

msgid "move_to_kennel"
msgstr "Move to {box}"

msgid "Kennel"
msgstr "Shelter"

msgid "Locker"
msgstr "Locker"

msgid "quarantine"
msgstr "Quarantine"

# Default mod names on selection menu
msgid "xero_campaign"
msgstr "Tuxemon: Xero"

msgid "spyder_campaign"
msgstr "Tuxemon: Spyder and the Cathedral"

# Multiplayer notifications
msgid "multiplayer_accept"
msgstr "Accept"

msgid "multiplayer_decline"
msgstr "Decline"

msgid "multiplayer_duel"
msgstr "{name} would like to Duel!"

msgid "multiplayer_host_game"
msgstr "Host Game"

msgid "multiplayer_scan_games"
msgstr "Scan for Games"

msgid "multiplayer_join_game"
msgstr "Join Game"

msgid "multiplayer_hosting_ready"
msgstr "Ready to accept clients!"

msgid "multiplayer_already_hosting"
msgstr "Already hosting!"

msgid "multiplayer_no_servers"
msgstr "No servers found..."

msgid "multiplayer_join_prompt"
msgstr "Hostname or IP?"

msgid "swap"
msgstr "Swap"

msgid "skip"
msgstr "Skip"

msgid "empty"
msgstr "Empty"

## MONSTER TRANSLATIONS ##
# Monster details

msgid "aardart_description"
msgstr "It keeps count of every ant it has eaten, and celebrates significant numbers."

msgid "aardart"
msgstr "Aardart"

msgid "aardorn_description"
msgstr "When born it is placed in an anthill and left to eat its way out."

msgid "aardorn"
msgstr "Aardorn"

msgid "abesnaki_description"
msgstr "Each face is a different pattern, and some say the symbols spell out words in a dead language."

msgid "abesnaki"
msgstr "Abesnaki"

msgid "agnidon_description"
msgstr "It prefers four legs, but can stand on two to open doors, push over trees or hold things."

msgid "agnidon"
msgstr "Agnidon"

msgid "agnigon_description"
msgstr "It is called a 'false dragon', because it appears to be a dragon, but actually evolved from a different line of ancient reptiles."

msgid "agnigon"
msgstr "Agnigon"

msgid "agnite_description"
msgstr "It is playful, but must be taught early on to keep its fire in check."

msgid "agnite"
msgstr "Agnite"

msgid "allagon_description"
msgstr "ALLAGON are drawn to relics made from the metals left behind by their ancestors, and will be violent to retrieve them."

msgid "allagon"
msgstr "Allagon"

msgid "altie_description"
msgstr "ALTIE floated down to earth in a bubble. Now its bubble has popped, it cannot float more than a few metres in the air."

msgid "altie"
msgstr "Altie"

msgid "ambuwl_description"
msgstr "The egg in its pouch does not hatch. Instead, it secretes a delicious drink with restorative powers."

msgid "ambuwl"
msgstr "Ambuwl"

msgid "angesnow_description"
msgstr "Those who survive getting lost in hostile, icy conditions often mention a mysterious presence guiding them even when the snow is too heavy to see through."

msgid "angesnow"
msgstr "Angesnow"

msgid "angrito_description"
msgstr "It cannot understand why humans feel rage and hatred, but ANGRITO feels these urges too."

msgid "angrito"
msgstr "Angrito"

msgid "anoleaf_description"
msgstr "It considers the plants growing near it to be its brothers and sisters."

msgid "anoleaf"
msgstr "Anoleaf"

msgid "anu_description"
msgstr "It is said that it enters others' dreams to search for its lost love."

msgid "anu"
msgstr "Anu"

msgid "apeoro_description"
msgstr "The kings of old used psychic powers to transfer their souls into these golden computing machines. Now they live on, unable to communicate but still dreaming of empires."

msgid "apeoro"
msgstr "Apeoro"

msgid "araignee_description"
msgstr "Pedants who say all spiders have eight legs are strangely quiet on the case of ARAIGNEE."

msgid "araignee"
msgstr "Araignee"

msgid "arthrobolt_description"
msgstr "It feels uncomfortable commanding its fellow NUT and BOLT, and usually runs away. But then the NUT and BOLT have no one to instruct them."

msgid "arthrobolt"
msgstr "Arthrobolt"

msgid "av8r_description"
msgstr "If the sun is out, it can fly as far or as high as it likes."

msgid "av8r"
msgstr "Av8r"

msgid "axylightl_description"
msgstr "It lights the deep waters with its tail, marking a safe shelter for fish."

msgid "axylightl"
msgstr "Axylightl"

msgid "b_ver_1_description"
msgstr "It is designed for all those times you need something to be bitten by a robot."

msgid "b_ver_1"
msgstr "B-Ver.1"

msgid "bamboon_description"
msgstr "It fights with its bamboo staff, which it also uses for balance."

msgid "bamboon"
msgstr "Bamboon"

msgid "banling_description"
msgstr "Each BANLING is waiting for a homeless spirit to nestle in its branches."

msgid "banling"
msgstr "Banling"

msgid "baobaraffe_description"
msgstr "It stores mass amounts of water in its huge body so that it can travel long distances across hot, dry deserts. It will also share water with thirsty creatures. When it has no water stored it is skinny."

msgid "baobaraffe"
msgstr "Baobaraffe"

msgid "baoby_description"
msgstr "They travel from river to river in search of water to drink and store. The leafy ossicones on its head conceal movable points that act similar to a dowsing rod. Many creatures follow BAOBY in droughts."

msgid "baoby"
msgstr "Baoby"

msgid "beenstalker_description"
msgstr "What BEENSTALKER lacks in sense and grace, it makes up for in sheer enthusiasm and goodwill. It delights in scaring off vermin, but never harming them."

msgid "beenstalker"
msgstr "Beenstalker"

msgid "bigfin_description"
msgstr "A whole ecosystem exists on its back, so it tries not to go underwater."

msgid "bigfin"
msgstr "Bigfin"

msgid "birdling_description"
msgstr "The ignorant believe that it carries its own egg upon its back. It is the guard for a far more important egg than that."

msgid "birdling"
msgstr "Birdling"

msgid "blasdoor_description"
msgstr "BLASDOOR shield those they care about behind their impenetrable bulk, but macerate unwanted intruders and scrap machines between their steel teeth."

msgid "blasdoor"
msgstr "Blasdoor"

msgid "bolt_description"
msgstr "The presence of a BOLT makes a NUT clamp down harder and spark more energy."

msgid "bolt"
msgstr "Bolt"

msgid "boltnu_description"
msgstr "It spends most of its time digging burrows into the ground, it remains dizzy from the constant vibrations and movement caused by them digging into the soil."

msgid "boltnu"
msgstr "Boltnu"

msgid "botbot_description"
msgstr "It is a universal robot that can be adapted for any purpose."

msgid "botbot"
msgstr "Botbot"

msgid "boxali_description"
msgstr "With its long blue cape, BOXALI can glide above the ground - allowing it to perform stunts and aerial attacks."

msgid "boxali"
msgstr "Boxali"

msgid "brewdin_description"
msgstr "Born in neglected, once prized, pottery and similar treasures. Rumored to grants wishes to those who can make it smile."

msgid "brewdin"
msgstr "Brewdin"

msgid "bricgard_description"
msgstr "When the winter comes, IMBRICKCILE builds a defensive cocoon of bricks to protect it from predators."

msgid "bricgard"
msgstr "Bricgard"

msgid "brickhemoth_description"
msgstr "Be wary when kicking a BRICGARD's nest, because percussive force is the trigger the tuxemon needs to burst forth once it has formed into a BRICKHEMOTH."

msgid "brickhemoth"
msgstr "Brickhemoth"

msgid "budaye_description"
msgstr "It can convince any group to cooperate for the common good with some encouraging mewls and waves."

msgid "budaye"
msgstr "Budaye"

msgid "bugnin_description"
msgstr "Its sword is actually an antenna grown and snapped off for that purpose."

msgid "bugnin"
msgstr "Bugnin"

msgid "bumbulus_description"
msgstr "BUMBULUS is a flying being that produces a cloud of smoke to disguise itself as a cloud. No one has ever seen its true body."

msgid "bumbulus"
msgstr "Bumbulus"

msgid "bursa_description"
msgstr "It rejects fire as basic, and produces only the fire of the mind."

msgid "bursa"
msgstr "Bursa"

msgid "cairfrey_description"
msgstr "A jolly piece of furniture who awoke one morning and decided to explore."

msgid "cairfrey"
msgstr "Cairfrey"

msgid "caper_description"
msgstr "CAPER play and frolic with each other among the foam of mountain rivers, cold as ice."

msgid "caper"
msgstr "Caper"

msgid "capinyah_description"
msgstr "Only after intense training in the jungles, lifting logs and river boulders, can CAPITI graduate to become CAPINYAH."

msgid "capinyah"
msgstr "Capinyah"

msgid "capiti_description"
msgstr "It looks like a baby, but some specimens have been found that are hundreds of years old."

msgid "capiti"
msgstr "Capiti"

msgid "cardiling_description"
msgstr "One wouldn't expect it to breathe fire, until it does."

msgid "cardiling"
msgstr "Cardiling"

msgid "cardinale_description"
msgstr "It hates all predators with a passion, and makes war with them and their young when it can."

msgid "cardinale"
msgstr "Cardinale"

msgid "cardiwing_description"
msgstr "Its song is remarkable, but few dare keep an explosive songbird."

msgid "cardiwing"
msgstr "Cardiwing"

msgid "cataspike_description"
msgstr "It learns to fight from observation. Left to its own devices, it uses its spike to pick up rubbish."

msgid "cataspike"
msgstr "Cataspike"

msgid "cateye_description"
msgstr "They say it blinks once a year, in honour of summer's end."

msgid "cateye"
msgstr "Cateye"

msgid "chenipode_description"
msgstr "It bites onto shoelaces and trouser legs when it wants to travel."

msgid "chenipode"
msgstr "Chenipode"

msgid "cherubat_description"
msgstr "These inquisitive bats are drawn by the heady emotions of people in love, and carry back unsupervised bouquets and chocolate boxes to build their nests."

msgid "cherubat"
msgstr "Cherubat"

msgid "chibiro_description"
msgstr "It is found in forests and fields, where it is often mistaken for a turnip."

msgid "chibiro"
msgstr "Chibiro"

msgid "chillimp_description"
msgstr "It is rumoured to live atop snowy mountains, but no clear photo of it has ever been taken."

msgid "chillimp"
msgstr "Chillimp"

msgid "chloragon_description"
msgstr "It hatches when an ancient egg is planted in fertile soil. When the eggs run out, there will be no more CHLORAGON."

msgid "chloragon"
msgstr "Chloragon"

msgid "chromeye_description"
msgstr "CHROMEYE was created to observe and learn how humans think and feel."

msgid "chromeye"
msgstr "Chromeye"

msgid "cochini_description"
msgstr "It is as intelligent and aware as a three-year old child. It tastes delicious."

msgid "cochini"
msgstr "Cochini"

msgid "coleorus_description"
msgstr "It has existed, unchanged, for millions of years."

msgid "coleorus"
msgstr "Coleorus"

msgid "conglolem_description"
msgstr "The gel has long ago dried out, but CONGLOLEM continues."

msgid "conglolem"
msgstr "Conglolem"

msgid "conifrost_description"
msgstr "If it sneezes, an avalanche occurs. It has a permanent sniffle."

msgid "conifrost"
msgstr "Conifrost"

msgid "conileaf_description"
msgstr "Foods placed in its pitcher are blended and pickled. They are used to store food without it going off."

msgid "conileaf"
msgstr "Conileaf"

msgid "coproblight_description"
msgstr "Born from the feces of prehistoric Tuxemon, it used the shards of bone within itself for defense."

msgid "coproblight"
msgstr "Coproblight"

msgid "corvix_description"
msgstr "It arms its wings with bone shards from its victims."

msgid "corvix"
msgstr "Corvix"

msgid "cowpignon_description"
msgstr "Some people dry it out and eat it as a medicinal enhancement."

msgid "cowpignon"
msgstr "Cowpignon"

msgid "crankus_description"
msgstr "From one mountaintop to another, CRANKUS can be heard bleating to one another in running arguments that end only with the spring thaws."

msgid "crankus"
msgstr "Crankus"

msgid "criniotherme_description"
msgstr "Its mane shines during the day, grows big and red at sunset, and blows away as ash at night."

msgid "criniotherme"
msgstr "Criniotherme"

msgid "dandicub_description"
msgstr "After a litter is born, they float all over the world and never see their family again."

msgid "dandicub"
msgstr "Dandicub"

msgid "dandylion_description"
msgstr "It gives birth to one litter in its life. Then it wanders the world trying to find them."

msgid "dandylion"
msgstr "Dandylion"

msgid "dankush_description"
msgstr "A DANKUSH can stop itself from burning by holding its breath, causing plumes of smoke to billow forth from each leaf."

msgid "dankush"
msgstr "Dankush"

msgid "demosnow_description"
msgstr "DEMOSNOW delight in luring travelers deeper into the wilderness than is strictly safe, promising them glory and adventure."

msgid "demosnow"
msgstr "Demosnow"

msgid "dinoflop_description"
msgstr "DINOFLOP delights in quickly turning away from its attackers so their blows land on its shielded and spiny back."

msgid "dinoflop"
msgstr "Dinoflop"

msgid "djinnbo_description"
msgstr "It is mistakenly believed that it is a human who died in a fire. Actually, its relatives did."

msgid "djinnbo"
msgstr "Djinnbo"

msgid "dollfin_description"
msgstr "Each one follows a ship from place to place, exploring the world."

msgid "dollfin"
msgstr "Dollfin"

msgid "dracune_description"
msgstr "It is immobile during the day, but can wriggle and bite at night."

msgid "dracune"
msgstr "Dracune"

msgid "dragarbor_description"
msgstr "When it feels it is coming to the end of its life, it travels to a graveyard where it plants itself. Its tail flower grows forever."

msgid "dragarbor"
msgstr "Dragarbor"

msgid "drashimi_description"
msgstr "It lies on the ground, smelling delicious and tempting monsters to take a bite - but when they approach, it bites them first."

msgid "drashimi"
msgstr "Drashimi"

msgid "drokoro_description"
msgstr "Once it had a family, but it ate its parents, and it ate its children, and it ate its mate, and it ate all of its kind."

msgid "drokoro"
msgstr "Drokoro"

msgid "dune_pincher_description"
msgstr "These hermits will wrap themselves in whatever is closest. In the desert, that is the burial shrouds of long-dead pharaohs."

msgid "dune_pincher"
msgstr "Dune Pincher"

msgid "eaglace_description"
msgstr "When it takes flight, clouds form. When it claps its wings, hail falls."

msgid "eaglace"
msgstr "Eaglace"

msgid "elofly_description"
msgstr "An ELOFLY on its own is patient and wise, but when it flocks in great numbers it becomes violent and impulsive."

msgid "elofly"
msgstr "Elofly"

msgid "elostorm_description"
msgstr "Kings and queens, the ELOSTORM rule their people and have great ambition."

msgid "elostorm"
msgstr "Elostorm"

msgid "elowind_description"
msgstr "The lieutenants of the ELOFLY family, ELOWIND shepherd the flock and keep it focused."

msgid "elowind"
msgstr "Elowind"

msgid "embazook_description"
msgstr "It is trained for use in war and it knows no other life."

msgid "embazook"
msgstr "Embazook"

msgid "embra_description"
msgstr "It eats everything it can to grow big enough to become a RUPTION."

msgid "embra"
msgstr "Embra"

msgid "enduros_description"
msgstr "ENDUROS is an aggressive brawler that does not pull its blows. Out of the ring, it is quite sociable."

msgid "enduros"
msgstr "Enduros"

msgid "eruptibus_description"
msgstr "Smiths work with it, heating up metals in its caldera."

msgid "eruptibus"
msgstr "Eruptibus"

msgid "exapode_description"
msgstr "It waves its legs to attract attention, but mostly people just run away."

msgid "exapode"
msgstr "Exapode"

msgid "exclawvate_description"
msgstr "Often seen on construction sites, they can use their huge hands and tail to scoop up dirt and rubble. Underneath the Tuxemon are caterpillar tires, giving them a better balance and grip while climbing heaps of rubble."

msgid "exclawvate"
msgstr "Exclawvate"

msgid "eyenemy_description"
msgstr "It feeds on beautiful views and other spectacular sights."

msgid "eyenemy"
msgstr "Eyenemy"

msgid "eyesore_description"
msgstr "It remembers everything it has ever seen, but not the order that it has seen it in."

msgid "eyesore"
msgstr "Eyesore"

msgid "fancair_description"
msgstr "If someone leaves their fan running when they do not need it, it comes alive and flies out the window to find someone who actually needs to be cooled."

msgid "fancair"
msgstr "Fancair"

msgid "ferricran_description"
msgstr "Once, the FERRICRAN were covered all over with adamantine scales, and had wings of mithril."

msgid "ferricran"
msgstr "Ferricran"

msgid "firomenis_description"
msgstr "These tuxemon are large and tough from the many years spent as a MERLICUN. Their jaws can crush through trees and bones, and their flight is strong enough to carry people."

msgid "firomenis"
msgstr "Firomenis"

msgid "flacono_description"
msgstr "It is totally unafraid of adversaries, and will attack an enemy of any size without hesitation."

msgid "flacono"
msgstr "Flacono"

msgid "flambear_description"
msgstr "It can be tracked from the trail of boiled berry bushes and roasted trout it leaves in its wake."

msgid "flambear"
msgstr "Flambear"

msgid "flisces_description"
msgstr "It skims the surface of the water, evading detection until a powerful leap brings its sharp fins into play."

msgid "flisces"
msgstr "Flisces"

msgid "fluoresfin_description"
msgstr "When threatened, it huddles together with other FLUORESFIN to create a large blinding light to disorientate predators."

msgid "fluoresfin"
msgstr "Fluoresfin"

msgid "fluttaflap_description"
msgstr "It feeds on impurities, so it returns purified blood to those it sucks on."

msgid "fluttaflap"
msgstr "Fluttaflap"

msgid "foofle_description"
msgstr "When one is in danger, all FOOFLE hear its cries, wherever they are."

msgid "foofle"
msgstr "Foofle"

msgid "fordin_description"
msgstr "When threatened, it curls into a ball and bounces away."

msgid "fordin"
msgstr "Fordin"

msgid "forturtle_description"
msgstr "It heats its shell to read the future from the cracks that emerge."

msgid "forturtle"
msgstr "Forturtle"

msgid "foxfire_description"
msgstr "FOXFIRE cubs are found in fires that burned out overnight. No one knows where they come from."

msgid "foxfire"
msgstr "Foxfire"

msgid "fribbit_description"
msgstr "It is said that it was once a boy who licked a freezing lamp post."

msgid "fribbit"
msgstr "Fribbit"

msgid "frondly_description"
msgstr "It can do anything with its prehensile tail, even shake hands and pick fruit."

msgid "frondly"
msgstr "Frondly"

msgid "fruitera_description"
msgstr "FRUITERA is greedy for fruit, and carries as much as it can. When startled, it drops all its fruit, gathers it all up again, and only then runs away."

msgid "fruitera"
msgstr "Fruitera"

msgid "furnursus_description"
msgstr "FURNURSUS are friendly, and often forget that their bodies are too hot for others to touch."

msgid "furnursus"
msgstr "Furnursus"

msgid "fuzzina_description"
msgstr "When the child that abandoned a FUZZLET needs it again, it becomes a FUZZINA, a brave protector and nurturer of the small and the weak."

msgid "fuzzina"
msgstr "Fuzzina"

msgid "fuzzlet_description"
msgstr "When a child is no longer around to play with their toys, they sometimes come to life."

msgid "fuzzlet"
msgstr "Fuzzlet"

msgid "galnec_description"
msgstr "GALNEC buries itself deep in the hot sands of the desert, only its stony tail above ground. In packs, they look like gardens of stone."

msgid "galnec"
msgstr "Galnec"

msgid "gectile_description"
msgstr "It is so quick and light that it can walk on leaves."

msgid "gectile"
msgstr "Gectile"

msgid "ghosteeth_description"
msgstr "It smiles because it knows how everyone it meets is going to die."

msgid "ghosteeth"
msgstr "Ghosteeth"

msgid "glombroc_description"
msgstr "It stores its memories in its rocky shell. If some fall off, it is forgetful."

msgid "glombroc"
msgstr "Glombroc"

msgid "graffiki_description"
msgstr "GRAFFIKI are as at home in cities as they are in the jungle, tagging their territory with elaborate paintings."

msgid "graffiki"
msgstr "Graffiki"

msgid "grimachin_description"
msgstr "It was made by a toy company to be a pet, but was too dangerous."

msgid "grimachin"
msgstr "Grimachin"

msgid "grinflare_description"
msgstr "It is said that each is the walking heart of a volcano."

msgid "grinflare"
msgstr "Grinflare"

msgid "grintot_description"
msgstr "It is a GRINTROCK or GRINFLARE that has experienced erosion."

msgid "grintot"
msgstr "Grintot"

msgid "grintrock_description"
msgstr "It feeds by sitting out in thunderstorms, waiting to be struck by lightning."

msgid "grintrock"
msgstr "Grintrock"

msgid "grumpi_description"
msgstr "Once grabbed by a GRUMPI, its sticky tacky body is impossible to escape from."

msgid "grumpi"
msgstr "Grumpi"

msgid "gryfix_description"
msgstr "Bone armor protects GRYFIX from all but the most powerful of attacks."

msgid "gryfix"
msgstr "Gryfix"

msgid "hampotamos_description"
msgstr "It nibbles on RINOCEREED, clearing away dead skin, moss and weeds."

msgid "hampotamos"
msgstr "Hampotamos"

msgid "happito_description"
msgstr "Why can't people always be happy? HAPPITO will give them exactly what they want, even if it is not what they need."

msgid "happito"
msgstr "Happito"

msgid "hatchling_description"
msgstr "When an egg does not want to hatch and begin its next life stage, it becomes a HATCHLING."

msgid "hatchling"
msgstr "Hatchling"

msgid "hectapod_description"
msgstr "When it inflates its dome, it floats to the top of oceans, or even through mist and clouds."

msgid "hectapod"
msgstr "Hectapod"

msgid "heronquak_description"
msgstr "The crystal on its chest is mistaken for a diamond by poachers. It melts when it is removed from HERONQUAK's body."

msgid "heronquak"
msgstr "Heronquak"

msgid "hotline_description"
msgstr "These curious creatures can leap great distances, letting out a strange, tinny cry that cannot be escaped however far their prey runs."

msgid "hotline"
msgstr "Hotline"

msgid "howl_description"
msgstr "HOWL's foolish exterior hides deep wisdom - if only it could communicate it, but its words come out as hoots and howls."

msgid "howl"
msgstr "Howl"

msgid "hydrone_description"
msgstr "It utilises an experimental technology that creates power from water."

msgid "hydrone"
msgstr "Hydrone"

msgid "ignibus_description"
msgstr "When threatened it retreats into its shell and cools down dramatically by venting steam. It could be mistaken for a rock."

msgid "ignibus"
msgstr "Ignibus"

msgid "imbrickcile_description"
msgstr "IMBRICKCILE shelter inside a single brick, emerging only to lift it to build their strength."

msgid "imbrickcile"
msgstr "Imbrickcile"

msgid "incandesfin_description"
msgstr "Its entire body has massively grown in size. However, its light is still the exact same."

msgid "incandesfin"
msgstr "Incandesfin"

msgid "jelillow_description"
msgstr "When a person rests their head on JELILLOW, its jelly-like skin causes them to fall into a deep sleep. If someone is having sleeping problems, then this monster will be used to help them."

msgid "jelillow"
msgstr "Jelillow"

msgid "jemuar_description"
msgstr "The gems on its back are the type found when it was born. There are extensive ROCKITTEN breeding facilities over diamond veins."

msgid "jemuar"
msgstr "Jemuar"

msgid "joulraton_description"
msgstr "Its static coat of bristly fur attracts seeds, flowers and feathers, which it uses for food or nesting materials."

msgid "joulraton"
msgstr "Joulraton"

msgid "k9_description"
msgstr "It is a helpful companion that can pull a tonne of weight."

msgid "k9"
msgstr "K9"

msgid "katacoon_description"
msgstr "It stays in a meditative pose for its chrysalis, moving only to jab enemies."

msgid "katacoon"
msgstr "Katacoon"

msgid "katapill_description"
msgstr "It is born fighting. It has to punch out of its eggshell or be trapped."

msgid "katapill"
msgstr "Katapill"

msgid "kernel_description"
msgstr "KERNEL is a core component of the monster system (kennel) and item system (locker), and serves as the main interface between the computer's physical hardware and the processes running on it. Known as JAS-KERI-BIT from its creators."

msgid "kernel"
msgstr "Kernel"

msgid "komodraw_description"
msgstr "It uses its claws to carve its firearm out of wood, and uses it for powerful ranged attacks."

msgid "komodraw"
msgstr "Komodraw"

msgid "lambert_description"
msgstr "It is placed in its nut by its parent, who then sends it into the world."

msgid "lambert"
msgstr "Lambert"

msgid "lapinou_description"
msgstr "When SQUABBITS were taken as fashionable pets, they adapted to domestic life and lost their violent natures."

msgid "lapinou"
msgstr "Lapinou"

msgid "legko_description"
msgstr "Long thought to be legless, its leaves are actually vestigial limbs."

msgid "legko"
msgstr "Legko"

msgid "lendos_description"
msgstr "When two UNEYE become tangled, they form a single unified LENDOS."

msgid "lendos"
msgstr "Lendos"

msgid "lightmare_description"
msgstr "It lurks in the depths of the ocean, luring any unsuspecting prey using its light right into its large, gaping mouth."

msgid "lightmare"
msgstr "Lightmare"

msgid "loliferno_description"
msgstr "It is said that the LOLIFERNO's fire could not be extinguished. Yet, despite its power, LOLIFERNO has a playful side, and is known to dance among the flames it creates."

msgid "loliferno"
msgstr "Loliferno"

msgid "lucifice_description"
msgstr "Is it the wind howling through the trees, or LUCIFICE calling the dark spirits of the night to join its hunt?"

msgid "lucifice"
msgstr "Lucifice"

msgid "lunight_description"
msgstr "LUNIGHT is the guardian of the night, and can control the moon and its phases."

msgid "lunight"
msgstr "Lunight"

msgid "magmaturtle_description"
msgstr "When threatened it retreats into its shell and cools down dramatically by venting steam. It could be mistaken for a rock."

msgid "magmaturtle"
msgstr "Magmaturtle"

msgid "manosting_description"
msgstr "It floats across the tops of cities, contemplating sharks."

msgid "manosting"
msgstr "Manosting"

msgid "masknake_description"
msgstr "When frightened or aggressive, it flashes a beautiful pattern with its tail."

msgid "masknake"
msgstr "Masknake"

msgid "mauai_description"
msgstr "MAUAI gives itself over to the spirits of lost warriors trapped inside its weapon."

msgid "mauai"
msgstr "Mauai"

msgid "medushock_description"
msgstr "Tend to stay away from shore and known to be aggressive to people. Stingers are used to stun its prey. Swim safely."

msgid "medushock"
msgstr "Medushock"

msgid "memnomnom_description"
msgstr "It is said that each one's mask is the face of a different dead king."

msgid "memnomnom"
msgstr "Memnomnom"

msgid "merlicun_description"
msgstr "Merlicun is a hardy insect that has evolved to be efficient at both attack and defense. They gather in the tree canopies of ancient forests to feed on fruits and leaves."

msgid "merlicun"
msgstr "Merlicun"

msgid "metesaur_description"
msgstr "This Tuxemon would enjoy diving into the ground and leaving marks. Sometimes, the Tuxemon would misjudge the hit and land in trees, starting huge and dangerous forest fires"

msgid "metesaur"
msgstr "Metesaur"

msgid "miaownolith_description"
msgstr "It can speak the human tongue, but only to say cryptic riddles."

msgid "miaownolith"
msgstr "Miaownolith"

msgid "mingdyn_description"
msgstr "Every 12 years, a single MINGDYN egg is laid. Its discovery marks a time of renewal and upheaval across the land."

msgid "mingdyn"
msgstr "Mingdyn"

msgid "moloch_description"
msgstr "It can stiffen or soften its skin to respond to friends and foes."

msgid "moloch"
msgstr "Moloch"

msgid "mrmoswitch_description"
msgstr "These cheeky robots are used for their fine motor skills, but they love pranks."

msgid "mrmoswitch"
msgstr "Mrmoswitch"

msgid "mystikapi_description"
msgstr "The MYSTIKAPI's saliva augments psychic powers. It licks its eyes and ears to heighten its senses."

msgid "mystikapi"
msgstr "Mystikapi"

msgid "narcileaf_description"
msgstr "When a SHYBULB has restored a garden to glory, it morphs and proudly takes credit for its work."

msgid "narcileaf"
msgstr "Narcileaf"

msgid "neutrito_description"
msgstr "NEUTRITO feels nothing. The perfect machine?"

msgid "neutrito"
msgstr "Neutrito"

msgid "nimbulex_description"
msgstr "NIMBULEX dresses itself in sparks and storm clouds to protect its delicate inner core."

msgid "nimbulex"
msgstr "Nimbulex"

msgid "noctalo_description"
msgstr "It inhabits only places abandoned by humans - castles, graveyards and sewers."

msgid "noctalo"
msgstr "Noctalo"

msgid "noctula_description"
msgstr "It eats bugs and PIPIS eat fruit, so despite living in close proximity they do not compete."

msgid "noctula"
msgstr "Noctula"

msgid "nostray_description"
msgstr "It can smell anything in the ocean, no matter how far away."

msgid "nostray"
msgstr "Nostray"

msgid "nudiflot_female_description"
msgstr "It eats and stores the poison of the sea creatures that it feeds upon."

msgid "nudiflot_female"
msgstr "Nudiflot"

msgid "nudiflot_male_description"
msgstr "Its feathery antennas snap off if it is attacked, confusing the predator."

msgid "nudiflot_male"
msgstr "Nudiflot"

msgid "nudikill_description"
msgstr "They are called Dark Bishops because their heads are reminiscent of a bishop's hat."

msgid "nudikill"
msgstr "Nudikill"

msgid "nudimind_description"
msgstr "It dreams of oceans under other skies."

msgid "nudimind"
msgstr "Nudimind"

msgid "nuenflu_description"
msgstr "It snuggles in homes in the winter months, spreading diseases."

msgid "nuenflu"
msgstr "Nuenflu"

msgid "nut_description"
msgstr "In the great ships that cross the oceans, thousands of NUT and BOLT provide power and hold the steel plating together."

msgid "nut"
msgstr "Nut"

msgid "octabode_description"
msgstr "OCTABODE make ancient vessels and artifacts their homes, dreaming of the lives of those who used the relics before them."

msgid "octabode"
msgstr "Octabode"

msgid "ouroboutlet_description"
msgstr "The circuit focuses energy, creating a new type of electricity called griefed-lightning."

msgid "ouroboutlet"
msgstr "Ouroboutlet"

msgid "pairagrim_description"
msgstr "One of PAIRAGRIM's heads is always searching for prey, while the other focuses on flying at great speed."

msgid "pairagrim"
msgstr "Pairagrim"

msgid "pairagrin_description"
msgstr "The young form of Pairagrim, it is a generally happy creature. It struggles to fly until the two heads learn to work together."

msgid "pairagrin"
msgstr "Pairagrin"

msgid "pantherafira_description"
msgstr "Each member of the pride lights their mane from a shared bonfire. As long as that fire burns, their strength is shared."

msgid "pantherafira"
msgstr "Pantherafira"

msgid "pharfan_description"
msgstr "At the watering hole it keeps its friends RINOCEREED and HAMPOTAMOS well watered."

msgid "pharfan"
msgstr "Pharfan"

msgid "picc_description"
msgstr "It accompanies divers, providing much needed oxygen."

msgid "picc"
msgstr "Picc"

msgid "pigabyte_description"
msgstr "Scientists found that the best computers have organic implants."

msgid "pigabyte"
msgstr "Pigabyte"

msgid "pilthropus_description"
msgstr "Found alongside Tuxemon such as RHINCUS, PILTHROPUS was one of the oldest Tuxemon able to create its own tools."

msgid "pilthropus"
msgstr "Pilthropus"

msgid "pipis_description"
msgstr "Its cries are considered a bad omen, but it is a gentle creature."

msgid "pipis"
msgstr "Pipis"

msgid "poinchin_description"
msgstr "POINCHIN make nests in the coral and can be tempted out by bread and milk."

msgid "poinchin"
msgstr "Poinchin"

msgid "polyrock_description"
msgstr "It disguises itself as a human child to sneak into dojos and learn from martial arts masters."

msgid "polyrock"
msgstr "Polyrock"

msgid "possessun_description"
msgstr "It is a ghost that inhabits a dead CAIRFREY."

msgid "possessun"
msgstr "Possessun"

msgid "potturmeist_description"
msgstr "POTTURMEIST are spirits of the dead that take refuge in empty vessels. In ancient temples, acolytes must distract the monsters lest they interrupt important ceremonies."

msgid "potturmeist"
msgstr "Potturmeist"

msgid "potturney_description"
msgstr "By the time a POTTURMEIST has reached its maturity, its protective urn has so changed shape that it resembles no pottery made by human hands. Some insist that the designs on a POTTURMEIST's urn are writings from the far future."

msgid "potturney"
msgstr "Potturney"

msgid "propellercat_description"
msgstr "Is it a new species, or just the pet of an inventor?"

msgid "propellercat"
msgstr "Propellercat"

msgid "prophetoise_description"
msgstr "Its heavenly fire is something foes rarely see coming."

msgid "prophetoise"
msgstr "Prophetoise"

msgid "puparmor_description"
msgstr "Its cocoon is so hard, people are knocked out if a PUPARMOR is dropped on them. They were once loaded into cannons and catapults."

msgid "puparmor"
msgstr "Puparmor"

msgid "pyraminx_description"
msgstr "It has a tomb hidden somewhere in the land. If it finds it, it can sleep."

msgid "pyraminx"
msgstr "Pyraminx"

msgid "pythock_description"
msgstr "Using its shadow puppets, it can use them to fight its opponent with great accuracy and speed. They are much more confident, and will sometimes even use their shadow puppets to entertain small children at puppet shows."

msgid "pythock"
msgstr "Pythock"

msgid "pythwire_description"
msgstr "Observations of wild PYTHWIRE inspired the inventor of the first electrical outlet."

msgid "pythwire"
msgstr "Pythwire"

msgid "qetzlrokilus_description"
msgstr "This Tuxemon would dive into groups of other dinosaur Tuxemon and burn them. They also enjoy setting forests alight and dropping their ashes into water to spoil its purity."

msgid "qetzlrokilus"
msgstr "Qetzlrokilus"

msgid "rabbitosaur_description"
msgstr "Its tunnels are extensive and wide, the site of tremendous wars between burrows."

msgid "rabbitosaur"
msgstr "Rabbitosaur"

msgid "rhincus_description"
msgstr "It has some properties of a reptile and some of a bird."

msgid "rhincus"
msgstr "Rhincus"

msgid "rhinocarpe_description"
msgstr "RHINOCARPE are territorial, charging headfirst at any who swim too near to their coral fortresses."

msgid "rhinocarpe"
msgstr "Rhinocarpe"

msgid "rinocereed_description"
msgstr "It is voraciously hungry because it grows so quickly - and it does not limit itself to plants."

msgid "rinocereed"
msgstr "Rinocereed"

msgid "rockat_description"
msgstr "Despite its considerable weight, its footfalls are silent."

msgid "rockat"
msgstr "Rockat"

msgid "rockitten_description"
msgstr "It uses its tiny rock ears for snuggling."

msgid "rockitten"
msgstr "Rockitten"

msgid "rosarin_description"
msgstr "ROSARIN's love is incredible, he's only asking some affection."

msgid "rosarin"
msgstr "Rosarin"

msgid "ruption_description"
msgstr "Once EMBRA's flame becomes hot enough, it engulfs its entire body, essentially replacing it in the process."

msgid "ruption"
msgstr "Ruption"

msgid "sadito_description"
msgstr "When a person is feeling too sad, SADITO will carry that burden for them."

msgid "sadito"
msgstr "Sadito"

msgid "sampsack_description"
msgstr "A scientist wanted to separate his personalities, but he split his body."

msgid "sampsack"
msgstr "Sampsack"

msgid "sampsage_description"
msgstr "A scientist took a drug that made him clever by day and violent by night."

msgid "sampsage"
msgstr "Sampsage"

msgid "sapragon_description"
msgstr "In olden times, each element had a mighty dragon - but those creatures have diminished and are rare in these days."

msgid "sapragon"
msgstr "Sapragon"

msgid "sapsnap_description"
msgstr "Its terrific anger is off putting, but it passes quickly."

msgid "sapsnap"
msgstr "Sapsnap"

msgid "saurchin_description"
msgstr "By night, SAURCHIN emerge from the coral reefs to hunt bigger prey on land."

msgid "saurchin"
msgstr "Saurchin"

msgid "sclairus_description"
msgstr "When a crop is left unharvested - be it from laziness or disaster - its scarecrow becomes a dark and living creature."

msgid "sclairus"
msgstr "Sclairus"

msgid "seirein_description"
msgstr "It grows lonely in the swamps, so it burns brightly to draw travellers near - but it is painfully shy and flits away when they approach."

msgid "seirein"
msgstr "Seirein"

msgid "selket_description"
msgstr "Lying in wait beneath the sand, they can feel their prey through the vibrations of their footsteps."

msgid "selket"
msgstr "Selket"

msgid "selmatek_description"
msgstr "Kept by the ancient kings of the deserts, SELMATEK served as watchdogs, hunting companions and - now - defenders against grave robbers."

msgid "selmatek"
msgstr "Selmatek"

msgid "seraphice_description"
msgstr "SERAPHICE can freeze in ice moments of great courage and joy, stored away in deep vaults beneath the mountains for the days when humanity will need them most."

msgid "seraphice"
msgstr "Seraphice"

msgid "shammer_description"
msgstr "In ancient times it hunted RHINCUS beneath ashen skies."

msgid "shammer"
msgstr "Shammer"

msgid "sharpfin_description"
msgstr "It is invisible in the water, being visible only when it leaps out of the water to drag animals on the shore back into the deep."

msgid "sharpfin"
msgstr "Sharpfin"

msgid "shelagu_description"
msgstr "It wards off attackers by poisoning its spiky shell with goo spat from its mouth."

msgid "shelagu"
msgstr "Shelagu"

msgid "shnark_description"
msgstr "SHNARK wears its last meal's flesh as a disguise so it can get close to its trusting prey."

msgid "shnark"
msgstr "Shnark"

msgid "shybulb_description"
msgstr "When a garden is neglected, a SHYBULB moves in and quietly tends the droopy plants."

msgid "shybulb"
msgstr "Shybulb"

msgid "skwib_description"
msgstr "The SKWIB contentedly floats through the ocean, examining potential shell-homes. It has to fear for its life before it will finally make a choice."

msgid "skwib"
msgstr "Skwib"

msgid "slichen_description"
msgstr "It is a gel that sparked to life and begins making a body for itself of stone and rock."

msgid "slichen"
msgstr "Slichen"

msgid "sludgehog_description"
msgstr "It lives in rubbish, and eats it too. Its spikes seem sharp, but it can soften them at will."

msgid "sludgehog"
msgstr "Sludgehog"

msgid "snaki_description"
msgstr "SNAKI is a snake that has learned to grow legs by examining the motion of lizards and crocodiles."

msgid "snaki"
msgstr "Snaki"

msgid "snarlon_description"
msgstr "It does not fly, but its feet never touch the ground. The king of paradox."

msgid "snarlon"
msgstr "Snarlon"

msgid "snock_description"
msgstr "The snake-like creature hides under the safety of its sock cover. If startled, it will flail and lie very still on the ground to avoid attention."

msgid "snock"
msgstr "Snock"

msgid "snokari_description"
msgstr "The two heads of SNOKARI each hold great wisdom, but they never agree."

msgid "snokari"
msgstr "Snokari"

msgid "snowrilla_description"
msgstr "It delights in playing tag with skiers on desolate slopes."

msgid "snowrilla"
msgstr "Snowrilla"

msgid "sockeserp_description"
msgstr "An otherwise formidable enemy, SOCKESERP is easily dispatched if it gets tangled up."

msgid "sockeserp"
msgstr "Sockeserp"

msgid "solight_description"
msgstr "A villainous team is plotting to use SOLIGHT to create a miniature sun in order to create a new planet."

msgid "solight"
msgstr "Solight"

msgid "spighter_description"
msgstr "It's not fair that something so good at sneaking up on people, can't be snuck up on itself."

msgid "spighter"
msgstr "Spighter"

msgid "spoilurm_description"
msgstr "SPOILURM disguise themselves as apples, and wait in trees to eat the unexpecting."

msgid "spoilurm"
msgstr "Spoilurm"

msgid "spycozeus_description"
msgstr "The whispered communications of the forest are given physical form in SPYCOZEUS, which thinks like the trees."

msgid "spycozeus"
msgstr "Spycozeus"

msgid "squabbit_description"
msgstr "To prove themselves, they will fight tooth and nail over even the smallest thing."

msgid "squabbit"
msgstr "Squabbit"

msgid "squink_description"
msgstr "It is named for the noise it makes when it is all out of ink."

msgid "squink"
msgstr "Squink"

msgid "statursus_description"
msgstr "STATURSUS has learned to channel its emotions into a single pure flame. The mere sight of it sends others into a trance."

msgid "statursus"
msgstr "Statursus"

msgid "strella_description"
msgstr "Its tails are lures to convince bugs to bite them and be trapped."

msgid "strella"
msgstr "Strella"

msgid "sumchon_description"
msgstr "It uses its weight to trip much larger enemies. It is as dense as a star."

msgid "sumchon"
msgstr "Sumchon"

msgid "sumobug"
msgstr "Sumobug"

msgid "sumobug_description"
msgstr "It uses its weight to trip much larger enemies. It is as dense as a star."

msgid "tadcool_description"
msgstr "It croaks to warn people when they are walking near thin ice."

msgid "tadcool"
msgstr "Tadcool"

msgid "tarpeur_description"
msgstr "They rest and grow. They also grow and rest. Rarely, they rest without growing or grow without resting."

msgid "tarpeur"
msgstr "Tarpeur"

msgid "taupypus_description"
msgstr "Upon their birth, a TAUPYPUS' eyes are burst by its mother. That way, their eyes will never sting when they dive into the water."

msgid "taupypus"
msgstr "Taupypus"

msgid "teddisun_description"
msgstr "TEDDISUN worships the sun - they're always seen carrying their sun toy."

msgid "teddisun"
msgstr "Teddisun"

msgid "tetrchimp_description"
msgstr "They absorb any information they come across. Their constant chatter communicates everything they have learned in order."

msgid "tetrchimp"
msgstr "Tetrchimp"

msgid "tigrock_description"
msgstr "It is said that it had to invent itself because an evolution was not designed."

msgid "tigrock"
msgstr "Tigrock"

msgid "tikoal_description"
msgstr "The guardian of a forest-dwelling people, it keeps guard and resolves disputes."

msgid "tikoal"
msgstr "Tikoal"

msgid "tikorch_description"
msgstr "It is the intermediary between forest and volcano, between sun and earth."

msgid "tikorch"
msgstr "Tikorch"

msgid "tobishimi_description"
msgstr "TOBISHIMI spawn eggs in vast numbers, and carry them about under their chins for safekeeping until the next full moon - when they hatch."

msgid "tobishimi"
msgstr "Tobishimi"

msgid "toufigel_description"
msgstr "It appears to be a fluffy insect, but it is actually a reptile coated in soft snow."

msgid "toufigel"
msgstr "Toufigel"

msgid "tourbidi_description"
msgstr "If you find a circle of mushrooms or clover, it is a place where TOURBIDI dance."

msgid "tourbidi"
msgstr "Tourbidi"

msgid "trapsnap_description"
msgstr "Its head is the only part of its body that doesn't grow as it ages."

msgid "trapsnap"
msgstr "Trapsnap"

msgid "tsushimi_description"
msgstr "While sometimes referred to as its armor, the fleshy plates on TSUSHIMI are softer than its skin. Their purpose remains unknown."

msgid "tsushimi"
msgstr "Tsushimi"

msgid "tumblebee_description"
msgstr "It builds hives that are perfect spheres, with the TUMBLEBEE inside just rolling about and buzzing with laughter."

msgid "tumblebee"
msgstr "Tumblebee"

msgid "tumbledillo_description"
msgstr "Tumbledillo have a mystical connection to a particular road, and they guard it from people who would interfere with it - even pothole repair crews!"

msgid "tumbledillo"
msgstr "Tumbledillo"

msgid "tumblequill_description"
msgstr "Tumblequill rolls along the highways, gathering up useful items for its nests from the rubbish left by the side of the road."

msgid "tumblequill"
msgstr "Tumblequill"

msgid "tumbleworm_description"
msgstr "When they have outgrown their honeycomb eggs, they drop to the ground face first."

msgid "tumbleworm"
msgstr "Tumbleworm"

msgid "turnipper_description"
msgstr "When a field is abandoned to the crows, locusts and mice, a TURNIPPER will sometimes dig itself out of the ground to defend the crops."

msgid "turnipper"
msgstr "Turnipper"

msgid "tux_description"
msgstr "Most comfortable in arctic climes, TUX hunt weaker prey by leaping upon it, and crack open the shells or armor of stronger prey by sliding it along the ice into hard rocks."

msgid "tux"
msgstr "Tux"

msgid "tweesher_description"
msgstr "The colder the weather, the harder its beak. At below 0 degrees, it is harder than diamond."

msgid "tweesher"
msgstr "Tweesher"

msgid "uf0_description"
msgstr "This strange creature seems to be drawn by sounds that are too high for human ears to hear."

msgid "uf0"
msgstr "UF0"

msgid "uglip_description"
msgstr "When it is pulled up too quick from its home in the deep waters, UGLIP becomes puffy and pained."

msgid "uglip"
msgstr "Uglip"

msgid "uneye_description"
msgstr "Uneye lurks in the shadows, and on the edge of vision."

msgid "uneye"
msgstr "Uneye"

msgid "urcheedle_description"
msgstr "It can't move or attack, so it sits still and prays that the opponent damages itself on its many needles."

msgid "urcheedle"
msgstr "Urcheedle"

msgid "urcine_description"
msgstr "When a FURNURSUS is born without the fire inside, it is abandoned in the forests as an URCINE."

msgid "urcine"
msgstr "Urcine"

msgid "vamporm_description"
msgstr "It thirsts for blood, but must make do with tree sap."

msgid "vamporm"
msgstr "Vamporm"

msgid "velocitile_description"
msgstr "It can outrun a bullet, but only when it has warmed up."

msgid "velocitile"
msgstr "Velocitile"

msgid "vigueur_description"
msgstr "VIGUEUR compete to see who can lift the heaviest rocks. When they lift one that is too heavy, it squashes them and scatters TARPEUR seeds."

msgid "vigueur"
msgstr "Vigueur"

msgid "vivicinder_description"
msgstr "It makes its nest in long-burning fires, either of its own creation or in memorials, smithies and glassworks."

msgid "vivicinder"
msgstr "Vivicinder"

msgid "vividactil_description"
msgstr "In ancient times, the Year of the VIVIDACTIL marked a time of renewal and the restoration of authority."

msgid "vividactil"
msgstr "Vividactil"

msgid "vivipere_description"
msgstr "It hatches in great numbers in the summer, but the rest of its lifespan is a mystery."

msgid "vivipere"
msgstr "Vivipere"

msgid "viviphyta_description"
msgstr "It is the king of snakes - or at least believes itself to be such."

msgid "viviphyta"
msgstr "Viviphyta"

msgid "vivisource_description"
msgstr "The spring it chooses for its home always has a peculiar oniony taste."

msgid "vivisource"
msgstr "Vivisource"

msgid "viviteel_description"
msgstr "It takes the armour of a fallen warrior and repurposes it for a shell."

msgid "viviteel"
msgstr "Viviteel"

msgid "vivitrans_description"
msgstr "The cold focuses VIVITRANS' mind to a keen edge."

msgid "vivitrans"
msgstr "Vivitrans"

msgid "vivitron_description"
msgstr "Early philosophers used VIVITRON as evidence that natural forces can be tamed and controlled."

msgid "vivitron"
msgstr "Vivitron"

msgid "volcoli_description"
msgstr "It is the spirit of a forest. Its hair changes with the seasons."

msgid "volcoli"
msgstr "Volcoli"

msgid "waysprite_description"
msgstr "WAYSPRITE are said to form when a person faces a difficult decision."

msgid "waysprite"
msgstr "Waysprite"

msgid "weavifly_description"
msgstr "When it is heavy with egg, it becomes unable to fly."

msgid "weavifly"
msgstr "Weavifly"

msgid "windeye_description"
msgstr "Like a mighty tree, WINDEYE plants itself on the top of hills to soak in the sun and wind. Recharged, it then leaves to find another place under the sky."

msgid "windeye"
msgstr "Windeye"

msgid "woodoor_description"
msgstr "When a haunted house burns to the ground, sometimes all that is left is the front door. It hops away to find its next home."

msgid "woodoor"
msgstr "Woodoor"

msgid "wrougon_description"
msgstr "Each WROUGON is born with a patch of rust larger than the patch of its parents."

msgid "wrougon"
msgstr "Wrougon"

msgid "yiinaang_description"
msgstr "It was born the first time a star fell into a black hole."

msgid "yiinaang"
msgstr "Yiinaang"

msgid "ziggurat_description"
msgstr "No labyrinth that can contain ZIGGURAT. It decorates its nests with carvings of all the mazes it has traversed over the years."

msgid "ziggurat"
msgstr "Ziggurat"

msgid "zunna_description"
msgstr "Cheerful ZUNNA sucks up all the food it can find into its stomach."

msgid "zunna"
msgstr "Zunna"

# Tuxemon Threats

msgid "agnsher_description"
msgstr "A fusion of two tuxemon."

msgid "agnsher"
msgstr "Agnsher"

msgid "bearloch_description"
msgstr "A fusion of two tuxemon."

msgid "bearloch"
msgstr "Bearloch"

msgid "chrome_robo_description"
msgstr "A hostile robot."

msgid "chrome_robo"
msgstr "Chrome Robo"

msgid "dark_robo_description"
msgstr "A hostile robot."

msgid "dark_robo"
msgstr "Dark Robo"

msgid "foxko_description"
msgstr "A fusion of two tuxemon."

msgid "foxko"
msgstr "Foxko"

msgid "mk01_alpha_description"
msgstr "A killer robot fused with a dragon. Don't ask us how."

msgid "mk01_alpha"
msgstr "MK01 Alpha"

msgid "mk01_beta_description"
msgstr "A killer robot fused with a dragon. Don't ask us how."

msgid "mk01_beta"
msgstr "Mk01 Beta"

msgid "mk01_delta_description"
msgstr "A killer robot fused with a dragon. Don't ask us how."

msgid "mk01_delta"
msgstr "Mk01 Delta"

msgid "mk01_gamma_description"
msgstr "A killer robot fused with a dragon. Don't ask us how."

msgid "mk01_gamma"
msgstr "Mk01 Gamma"

msgid "mk01_omega_description"
msgstr "A killer robot fused with a dragon. Don't ask us how."

msgid "mk01_omega"
msgstr "Mk01 Omega"

msgid "mk01_proto_description"
msgstr "A killer robot fused with a dragon. Don't ask us how."

msgid "mk01_proto"
msgstr "Mk01 Proto"

msgid "rocktot_description"
msgstr "A fusion of two tuxemon."

msgid "rocktot"
msgstr "Rocktot"

msgid "xeon_description"
msgstr "A hostile robot."

msgid "xeon"
msgstr "Xeon"

msgid "xeon_2_description"
msgstr "A hostile robot."

msgid "xeon_2"
msgstr "Xeon-2"

# Monster categories
msgid "cat_aggregate"
msgstr "Aggregate"
msgid "cat_alarm"
msgstr "Alarm"
msgid "cat_alien"
msgstr "Alien"
msgid "cat_amped"
msgstr "Amped"
msgid "cat_anteater"
msgstr "Anteater"
msgid "cat_anubis"
msgstr "Anubis"
msgid "cat_athena"
msgstr "Athena"
msgid "cat_balance"
msgstr "Balance"
msgid "cat_balloon"
msgstr "Balloon"
msgid "cat_barb"
msgstr "Barb"
msgid "cat_barbed"
msgstr "Barbed"
msgid "cat_beat"
msgstr "Beat"
msgid "cat_big_frightfear"
msgstr "Big Frightfear"
msgid "cat_big_head"
msgstr "Big Head"
msgid "cat_bird"
msgstr "Bird"
msgid "cat_bird_brain"
msgstr "Bird Brain"
msgid "cat_bladder"
msgstr "Bladder"
msgid "cat_bonfire"
msgstr "Bonfire"
msgid "cat_brains"
msgstr "Brains"
msgid "cat_brawn"
msgstr "Brawn"
msgid "cat_brick"
msgstr "Brick"
msgid "cat_brick_wall"
msgstr "Brick Wall"
msgid "cat_brood"
msgstr "Brood"
msgid "cat_buzzkill"
msgstr "Buzzkill"
msgid "cat_calf"
msgstr "Calf"
msgid "cat_calm_emotion"
msgstr "Calm Emotion"
msgid "cat_carol"
msgstr "Carol"
msgid "cat_cheshire"
msgstr "Cheshire"
msgid "cat_chip"
msgstr "Chip"
msgid "cat_cirrus"
msgstr "Cirrus"
msgid "cat_climbing"
msgstr "Climbing"
msgid "cat_cloaked"
msgstr "Cloaked"
msgid "cat_clot"
msgstr "Clot"
msgid "cat_cloudburst"
msgstr "Cloudburst"
msgid "cat_cranky"
msgstr "Cranky"
msgid "cat_crested"
msgstr "Crested"
msgid "cat_cute"
msgstr "Cute"
msgid "cat_cute_boulder"
msgstr "Cute Boulder"
msgid "cat_cute_teddy"
msgstr "Cute Teddy"
msgid "cat_cypselurus"
msgstr "Cypselurus"
msgid "cat_dark_bishop"
msgstr "Dark Bishop"
msgid "cat_deadly_fan"
msgstr "Deadly Fan"
msgid "cat_deepsea"
msgstr "Deep-Sea"
msgid "cat_defensive"
msgstr "Defensive"
msgid "cat_desolate"
msgstr "Desolate"
msgid "cat_detritus"
msgstr "Detritus"
msgid "cat_devil"
msgstr "Devil"
msgid "cat_digger"
msgstr "Digger"
msgid "cat_disguised"
msgstr "Disguised"
msgid "cat_dragon"
msgstr "Dragon"
msgid "cat_dragon_bone"
msgstr "Dragon Bone"
msgid "cat_dragon_moth"
msgstr "Dragon Moth"
msgid "cat_dragon_roll"
msgstr "Dragon Roll"
msgid "cat_dragon_worm"
msgstr "Dragon Worm"
msgid "cat_dream_fox"
msgstr "Dream Fox"
msgid "cat_driven_snow"
msgstr "Driven Snow"
msgid "cat_drone"
msgstr "Drone"
msgid "cat_dry_desert"
msgstr "Dry Desert"
msgid "cat_echo"
msgstr "Echo"
msgid "cat_ecstatic_emotion"
msgstr "Ecstatic Emotion"
msgid "cat_egg"
msgstr "Egg"
msgid "cat_electric_pig"
msgstr "Electric Pig"
msgid "cat_elf_ring"
msgstr "Elf Ring"
msgid "cat_energised"
msgstr "Energised"
msgid "cat_enhancement"
msgstr "Enhancement"
msgid "cat_enraged_emotion"
msgstr "Enraged Emotion"
msgid "cat_ermine"
msgstr "Ermine"
msgid "cat_eureka"
msgstr "Eureka"
msgid "cat_every_thorn"
msgstr "Every Thorn"
msgid "cat_ex_machina"
msgstr "Ex Machina"
msgid "cat_exhumed"
msgstr "Exhumed"
msgid "cat_eyerachnid"
msgstr "Eyerachnid"
msgid "cat_fallow"
msgstr "Fallow"
msgid "cat_false_dragon"
msgstr "False Dragon"
msgid "cat_false_serpent"
msgstr "False Serpent"
msgid "cat_false_turnip"
msgstr "False Turnip"
msgid "cat_firebird"
msgstr "Firebird"
msgid "cat_fireplace"
msgstr "Fireplace"
msgid "cat_flatfoot"
msgstr "Flatfoot"
msgid "cat_flicker"
msgstr "Flicker"
msgid "cat_flopped"
msgstr "Flopped"
msgid "cat_floret"
msgstr "Floret"
msgid "cat_flotsam"
msgstr "Flotsam"
msgid "cat_foreman"
msgstr "Foreman"
msgid "cat_fortified"
msgstr "Fortified"
msgid "cat_fossil"
msgstr "Fossil"
msgid "cat_frost_ape"
msgstr "Frost Ape"
msgid "cat_galvanised"
msgstr "Galvanised"
msgid "cat_gamut"
msgstr "Gamut"
msgid "cat_garbage"
msgstr "Garbage"
msgid "cat_gardener"
msgstr "Gardener"
msgid "cat_gel"
msgstr "Gel"
msgid "cat_genie"
msgstr "Genie"
msgid "cat_germinated"
msgstr "Germinated"
msgid "cat_glitched"
msgstr "Glitched"
msgid "cat_gnawer"
msgstr "Gnawer"
msgid "cat_golem"
msgstr "Golem"
msgid "cat_grasshopper"
msgstr "Grasshopper"
msgid "cat_gremlin"
msgstr "Gremlin"
msgid "cat_gummy"
msgstr "Gummy"
msgid "cat_gumnut"
msgstr "Gumnut"
msgid "cat_gunner"
msgstr "Gunner"
msgid "cat_halcyon"
msgstr "Halcyon"
msgid "cat_hardware"
msgstr "Hardware"
msgid "cat_heliotrope"
msgstr "Heliotrope"
msgid "cat_helping_hand"
msgstr "Helping Hand"
msgid "cat_hermit"
msgstr "Hermit"
msgid "cat_honour"
msgstr "Honour"
msgid "cat_horned_raptor"
msgstr "Horned Raptor"
msgid "cat_host"
msgstr "Host"
msgid "cat_hot_rock"
msgstr "Hot Rock"
msgid "cat_hungry"
msgstr "Hungry"
msgid "cat_hydra"
msgstr "Hydra"
msgid "cat_igneous"
msgstr "Igneous"
msgid "cat_inchoate"
msgstr "Inchoate"
msgid "cat_infinite_energy"
msgstr "Infinite Energy"
msgid "cat_inner_fire"
msgstr "Inner Fire"
msgid "cat_island"
msgstr "Island"
msgid "cat_jelly_pillow"
msgstr "Jelly Pillow"
msgid "cat_jellyfish"
msgstr "Jellyfish"
msgid "cat_joyful"
msgstr "Joyful"
msgid "cat_kid"
msgstr "Kid"
msgid "cat_lamenting_emotion"
msgstr "Lamenting Emotion"
msgid "cat_light_fin"
msgstr "Light Fin"
msgid "cat_lions_tooth"
msgstr "Lion's Tooth"
msgid "cat_lit"
msgstr "Lit"
msgid "cat_little_elephant"
msgstr "Little Elephant"
msgid "cat_lizard"
msgstr "Lizard"
msgid "cat_long_winged"
msgstr "Long Winged"
msgid "cat_ma_bell"
msgstr "Ma Bell"
msgid "cat_macropod"
msgstr "Macropod"
msgid "cat_mazerunner"
msgstr "Mazerunner"
msgid "cat_mercury"
msgstr "Mercury"
msgid "cat_meteor"
msgstr "Meteor"
msgid "cat_missing_link"
msgstr "Missing Link"
msgid "cat_mixed_emotion"
msgstr "Mixed Emotion"
msgid "cat_mutual"
msgstr "Mutual"
msgid "cat_naive"
msgstr "Naive"
msgid "cat_nightcrawler"
msgstr "Nightcrawler"
msgid "cat_nightmare_fuel"
msgstr "Nightmare Fuel"
msgid "cat_ninth_circle"
msgstr "Ninth Circle"
msgid "cat_noble"
msgstr "Noble"
msgid "cat_old_block"
msgstr "Old Block"
msgid "cat_oracle_bone"
msgstr "Oracle Bone"
msgid "cat_overseer"
msgstr "Overseer"
msgid "cat_patu"
msgstr "Patu"
msgid "cat_pebble"
msgstr "Pebble"
msgid "cat_penguin"
msgstr "Penguin"
msgid "cat_petrified"
msgstr "Petrified"
msgid "cat_pitcher"
msgstr "Pitcher"
msgid "cat_pointy"
msgstr "Pointy"
msgid "cat_portal"
msgstr "Portal"
msgid "cat_potentia"
msgstr "Potentia"
msgid "cat_pottery"
msgstr "Pottery"
msgid "cat_powder"
msgstr "Powder"
msgid "cat_power_socket"
msgstr "Power Socket"
msgid "cat_power_socket_snake"
msgstr "Power Socket Snake"
msgid "cat_precious_boulder"
msgstr "Precious Boulder"
msgid "cat_prehensile"
msgstr "Prehensile"
msgid "cat_prescient"
msgstr "Prescient"
msgid "cat_proboscis"
msgstr "Proboscis"
msgid "cat_pulsar"
msgstr "Pulsar"
msgid "cat_pupil"
msgstr "Pupil"
msgid "cat_puppet_master"
msgstr "Puppet Master"
msgid "cat_purified"
msgstr "Purified"
msgid "cat_quasar"
msgstr "Quasar"
msgid "cat_quickdraw"
msgstr "Quickdraw"
msgid "cat_rabbit"
msgstr "Rabbit"
msgid "cat_relic"
msgstr "Relic"
msgid "cat_restful"
msgstr "Restful"
msgid "cat_restless"
msgstr "Restless"
msgid "cat_restorative"
msgstr "Restorative"
msgid "cat_reverie"
msgstr "Reverie"
msgid "cat_rip"
msgstr "Rip"
msgid "cat_rueful"
msgstr "Rueful"
msgid "cat_sand_scorpion"
msgstr "Sand Scorpion"
msgid "cat_sand_steed"
msgstr "Sand Steed"
msgid "cat_sanguine"
msgstr "Sanguine"
msgid "cat_scarytale"
msgstr "Scarytale"
msgid "cat_screwdriver"
msgstr "Screwdriver"
msgid "cat_seasonal"
msgstr "Seasonal"
msgid "cat_sea_spray"
msgstr "Sea Spray"
msgid "cat_sea_storm"
msgstr "Sea Storm"
msgid "cat_sentinel"
msgstr "Sentinel"
msgid "cat_sepulchre"
msgstr "Sepulchre"
msgid "cat_serpents_tooth"
msgstr "Serpent's Tooth"
msgid "cat_sheltering"
msgstr "Sheltering"
msgid "cat_shield-mask"
msgstr "Shield-Mask"
msgid "cat_short_circuit"
msgstr "Short Circuit"
msgid "cat_skull_poo"
msgstr "Skull Poo"
msgid "cat_sleek_boulder"
msgstr "Sleek Boulder"
msgid "cat_slurpy"
msgstr "Slurpy"
msgid "cat_smoke"
msgstr "Smoke"
msgid "cat_snout"
msgstr "Snout"
msgid "cat_snowball"
msgstr "Snowball"
msgid "cat_sock"
msgstr "Sock"
msgid "cat_socket"
msgstr "Socket"
msgid "cat_space_cutie"
msgstr "Space Cutie"
msgid "cat_sparked"
msgstr "Sparked"
msgid "cat_spiked"
msgstr "Spiked"
msgid "cat_spiny"
msgstr "Spiny"
msgid "cat_spirit_fire"
msgstr "Spirit Fire"
msgid "cat_spook"
msgstr "Spook"
msgid "cat_sprout"
msgstr "Sprout"
msgid "cat_stance"
msgstr "Stance"
msgid "cat_sublimated"
msgstr "Sublimated"
msgid "cat_taboo"
msgstr "Taboo"
msgid "cat_taiga"
msgstr "Taiga"
msgid "cat_tasty"
msgstr "Tasty"
msgid "cat_temper"
msgstr "Temper"
msgid "cat_tempted"
msgstr "Tempted"
msgid "cat_thirsty_okapi"
msgstr "Thirsty Okapi"
msgid "cat_thlay"
msgstr "Thlay"
msgid "cat_threat"
msgstr "Threat"
msgid "cat_thunderstone"
msgstr "Thunderstone"
msgid "cat_timeless"
msgstr "Timeless"
msgid "cat_tiny_bat"
msgstr "Tiny Bat"
msgid "cat_too_hot"
msgstr "Too Hot"
msgid "cat_tool_maker"
msgstr "Tool Maker"
msgid "cat_tower"
msgstr "Tower"
msgid "cat_toy"
msgstr "Toy"
msgid "cat_trailing"
msgstr "Trailing"
msgid "cat_trapdoor"
msgstr "Trapdoor"
msgid "cat_travel_bug"
msgstr "Travel Bug"
msgid "cat_tree_giraffe"
msgstr "Tree Giraffe"
msgid "cat_unknown"
msgstr "Unknown"
msgid "cat_urchin"
msgstr "Urchin"
msgid "cat_veiled"
msgstr "Veiled"
msgid "cat_vengeance"
msgstr "Vengeance"
msgid "cat_virtual"
msgstr "Virtual"
msgid "cat_vision"
msgstr "Vision"
msgid "cat_visitor"
msgstr "Visitor"
msgid "cat_volte-face"
msgstr "Volte Face"
msgid "cat_wavering"
msgstr "Wavering"
msgid "cat_weaver"
msgstr "Weaver"
msgid "cat_westerly"
msgstr "Westerly"
msgid "cat_willpower"
msgstr "Willpower"
msgid "cat_woodwose"
msgstr "Woodwose"
msgid "cat_woolly"
msgstr "Woolly"
msgid "cat_wrestling"
msgstr "Wrestling"
msgid "cat_yeti"
msgstr "Yeti"
msgid "cat_zaza"
msgstr "Zaza"

# Monster types
msgid "gender_male"
msgstr "Male"

msgid "gender_neuter"
msgstr "Neuter"

msgid "gender_female"
msgstr "Female"

# Monster types
msgid "aether"
msgstr "Aether"

msgid "wood"
msgstr "Wood"

msgid "fire"
msgstr "Fire"

msgid "earth"
msgstr "Earth"

msgid "metal"
msgstr "Metal"

msgid "water"
msgstr "Water"

msgid "glitch"
msgstr "Glitch"

msgid "normal"
msgstr "Normal"

# Monster tastes
msgid "taste"
msgstr "Taste"

msgid "tastes"
msgstr "Tastes"

msgid "taste_warm"
msgstr "Taste Warm"

msgid "taste_cold"
msgstr "Taste Cold"

msgid "taste_peppy"
msgstr "Peppy"

msgid "taste_mild"
msgstr "Mild"

msgid "taste_salty"
msgstr "Salty"

msgid "taste_sweet"
msgstr "Sweet"

msgid "taste_hearty"
msgstr "Hearty"

msgid "taste_soft"
msgstr "Soft"

msgid "taste_zesty"
msgstr "Zesty"

msgid "taste_flakey"
msgstr "Flakey"

msgid "taste_refined"
msgstr "Refined"

msgid "taste_dry"
msgstr "Dry"

# STAT TYPES

msgid "armour"
msgstr "Armour"

msgid "dodge"
msgstr "Dodge"

msgid "hp"
msgstr "Hit Points"

msgid "melee"
msgstr "Melee"

msgid "ranged"
msgstr "Ranged"

msgid "speed"
msgstr "Speed"

msgid "touch"
msgstr "Touch"

msgid "short_armour"
msgstr "AR"

msgid "short_dodge"
msgstr "DE"

msgid "short_hp"
msgstr "HP"

msgid "short_melee"
msgstr "ME"

msgid "short_ranged"
msgstr "RD"

msgid "short_speed"
msgstr "SD"

# SHAPES

msgid "blob"
msgstr "Blob"

msgid "brute"
msgstr "Brute"

msgid "dragon"
msgstr "Dragon"

msgid "flier"
msgstr "Flier"

msgid "grub"
msgstr "Grub"

msgid "humanoid"
msgstr "Humanoid"

msgid "hunter"
msgstr "Hunter"

msgid "landrace"
msgstr "Landrace"

msgid "leviathan"
msgstr "Leviathan"

msgid "piscine"
msgstr "Piscine"

msgid "polliwog"
msgstr "Polliwog"

msgid "serpent"
msgstr "Serpent"

msgid "sprite"
msgstr "Sprite"

msgid "varmint"
msgstr "Varmint"

## NPC TRANSLATIONS ##
# NPC slugs and names
msgid "aeble"
msgstr "Aeble"

msgid "allie"
msgstr "Allie"

msgid "knight1"
msgstr "Knight I"

msgid "knight2"
msgstr "Knight II"

msgid "liela"
msgstr "Liela"

msgid "maple_girl"
msgstr "Maple"

msgid "misa"
msgstr "Misa"

msgid "timmy"
msgstr "Timmy"

msgid "npc_wife"
msgstr "Wife NPC"

msgid "professor"
msgstr "Professor"

msgid "npc_red"
msgstr "Red"

msgid "m_default1"
msgstr "Jimmy"

msgid "m_default2"
msgstr "Linus"

msgid "m_default3"
msgstr "Richard"

msgid "f_default1"
msgstr "Ada"

msgid "f_default2"
msgstr "Christine"

msgid "f_default3"
msgstr "Hawthorn"

msgid "tabanurse"
msgstr "Taba Nurse"

msgid "tuxemart_keeper"
msgstr "Tuxemart Shopkeeper"

msgid "tuxemart_aide"
msgstr "Tuxemart Employee"

msgid "xerogrund1"
msgstr "Team Xero Grunt I"

msgid "xerogrund2"
msgstr "Team Xero Grunt II"

msgid "xerogrunt2"
msgstr "Team Xero Grunt II"

msgid "xerogrunt3"
msgstr "Team Xero Grunt III"

msgid "xerogrunt4"
msgstr "Team Xero Grunt IV"

msgid "xerogrunt5"
msgstr "Team Xero Grunt V"

msgid "xerogrunt6"
msgstr "Team Xero Grunt VI"

msgid "xerogrunt7"
msgstr "Team Xero Grunt VII"

msgid "xerogrunt8"
msgstr "Team Xero Grunt VIII"

msgid "xerogrunt9"
msgstr "Team Xero Grunt IX"

msgid "xerogrunt10"
msgstr "Team Xero Grunt X"

msgid "acolyte"
msgstr "Acolyte Corren"

## DIALOG TRANSLATIONS ##
# general dialogs

msgid "fishing_rod_failure"
msgstr "The water ripples, but nothing bites."

msgid "itsswimmingtime"
msgstr "Do you want to swim?"

msgid "haveagoodday"
msgstr "Have a good day!"

msgid "yes"
msgstr "Yes"

msgid "no"
msgstr "No"

msgid "hey"
msgstr "Hey!"

msgid "door_problems"
msgstr "The door is stuck and won't open..."

msgid "empty_pot"
msgstr "It's an empty pot, maybe someone will plant something here."

msgid "purple_flowers"
msgstr "Somebody planted some sweet smelling purple flowers!"

msgid "orange_flowers"
msgstr "Someone planted some beautiful orange flowers!"

msgid "famous_statue"
msgstr "It's a statue of a former Tuxemon master. The name is weathered away..."

msgid "famous_statue2"
msgstr "It says: For our beloved friends and heroes of all, the wywen"

msgid "cotton_town_fountain"
msgstr "It's a fountain. A lot of coins are at the bottom."

msgid "tree"
msgstr "This tree looks happy and healthy!"

msgid "strategy"
msgstr "Strategy"

msgid "strength"
msgstr "Strength"

msgid "sure_i_do"
msgstr "Sure I do."

msgid "not_really"
msgstr "Not really."

msgid "mistaken"
msgstr "You're mistaken."

msgid "thats_me"
msgstr "That's me!"

msgid "cash_register"
msgstr "It's a cash register, looks relatively new."

msgid "potions_in_shop"
msgstr "The display case seems to have a lot of potions, must be pretty popular around here."

msgid "capture_devices_in_shop"
msgstr "Tuxeballs. How do they make these?"

# NPC dialogs

msgid "xero_intro_1"
msgstr "Welcome to the Fondent Region!\n"
"The Fondent Region is a wonderful place filled with all sorts of wonderful people!\n"
"You're sure to love it here!\n"
"The Fondent Region is run by the benevolent Omnichannel Corporation.\n"
"They make sure everyone's needs are met and that everyone is protected from the fearsome Tuxemon!"

msgid "xero_intro_2"
msgstr "The great and benevolent Omnichannel Corporation has been led by one man since its inception 25 years ago:\n"
"Aeble Flisk! Along with the Omni-Council and the Omnigrunts.\n"
"He has brought stability and prosperity to the Fondent Region!"

msgid "xero_intro_3"
msgstr "Thank you for visiting the Fondent Region!\n"
"We hope you enjoy your stay, whether it's for a few days, or for a lifetime!"

msgid "xero_intro_question"
msgstr "What's your name?"

msgid "xero_hideout1"
msgstr "Xero Institute for Tuxemon Research and Advancement ahead."

msgid "cherry_found"
msgstr "You found a cherry."

msgid "youcantleave"
msgstr "The doors are locked from the outside... Is there a key somewhere?"

msgid "discovered_a_person"
msgstr "You found me! Haha!"

msgid "a_serious_discussion\n"
msgstr "I have been observing you for a while now, I'm glad my followers managed to grab you without harm.\n"
"Oh, where are my manners! \n"
"I am Misa, Premier of the Xero Institute for Tuxemon Research and Advancement.\n"
"What was your name again? \n"
"....  .....  ....\n"
"${{name}}?\n"
"Not much of a name for someone who illegally owns a Tuxemon.\n"

msgid "oops\n"
msgstr "Oh. I guess you didn't know that...\n"
"You shouldn't be afraid, having a Tuxemon by your side is the best thing ever to happen to you.\n"

msgid "backstory\n"
msgstr "About thirty years ago, a group called Omnichannel started controlling the media.\n"
"Soon after, freedom  of expression became nearly impossible.\n"
"So people decided to use Tuxemon as messengers and to settle disputes. \n"
"About ten years ago, the crackdown on Tuxemon was initiated.\n"
"Now, only approved persons can own and raise Tuxemon. \n"
"My group uses Tuxemon for research, that's why we all have them. \n"
"You are unusual, you are not approved by Omnichannel. \n"
"You might be the trainer we have been waiting for.\n"
"Omnichannel, as ruthless as they are, are not the only threat we have here. \n"
"There is another organization called Spyder.\n"
"You shouldn't have to worry too much about them, they aren't too active around here. \n"
"Now, we'll send you back on your journey. \n"
"But only if you agree to help us against Omnichannel.\n"
"Otherwise, we will report you to Omnichannel ourselves. \n"
"And you will lose everything. \n"
"We are always watching.\n"

msgid "backstory9"
msgstr "What do you say? Will you help us?"

msgid "sorryfurthis"
msgstr "Good Choice. Sorry, this will only sting a little."

msgid "mwah\n"
msgstr "???: What do you want? ... ... ... Well too bad. You're not getting in here even though if you meet the dresscode.\n"
"I'm Allie by the way.\n"
"Allie: Yes, this is the Omnichannel, I'm just a lowly guard though. Who are you?\n"
"${{name}}...\n"
"Hmm. A strong name. My house is not too far, maybe... after work... you could show me your strength?\n" 
"... ... No! what do you mean no? Unless... ... You're Jess's new boyfriend aren't you! She played me this whole time!\n"

msgid "mwah2"
msgstr "JESS!!!"

msgid "itslockedboi"
msgstr "Allie locked the door behind her..."

msgid "hellothere"
msgstr "???: Hello there!"

msgid "kmere"
msgstr "Why don't you come over here and talk to me?"

msgid "theinfo\n"
msgstr "I'm sorry about that scene, Allie is sometimes hard to deal with, unlike my daughter Jess.\n"
"Oh! Where are my manners. My name is Ae... You know what? I'll just write it.\n"
"Aeble\n"
"It's pronounced ahbluh, but everyone just calls me Able. You can call me that, I guess...\n"
"Aeble: I'm the CEO here at the Omnichannel, every broadcast you see, gets approved by me.\n"
"Now, I'm not the only one that does their part. Omnichannel has a board that helps administrate the various districts.\n"
"And what do you know...the board keeps getting reelected every year!\n"
"Omnichannel's goal is to open up the world to all. The only way to do that though, to make everyone equal,\n"
"Was to restrict Tuxemon.\n"
"We started with confiscation, but most Tuxemon managed to escape. So we were forced to resort to extreme measures.\n"
"Our sister organization Spyder developed a drug that could change Tuxemon.\n"
"It isolated a portion of the brain that every Tuxemon mysteriously has and overloaded it.\n"
"Once the Gage Paludal Lamina was overloaded with electricity, their will to resist faded and they became docile.\n"
"Because of some unexpected and tragic side effects, sadly, a few species are now effectively extinct,\n"
"Rockitten, Fruitera, and Hydrone specifically.\n"
"Now, outside of a few stragglers in the wild, this generation only interacts with Tuxemon when they work for us.\n"
"The birthrate is at an all time high, and approval of the Omnichannel has not fallen since the year before the restrictions.\n"
"Wild Tuxemon were a pervasive curse, threatening to destroying humanity. Omnichannel has fixed that and imposed order.\n"
"Unchecked, Tuxemon are a force of destruction and anyone who says otherwise is lying. Sorry, I must head to work.\n"

msgid "liela_goes_to_battle"
msgstr "If you are going to disturb me while I pick berries, I'm just going to have to challenge you!"

msgid "Cathedral_Center"
msgstr "Cathedral Center: We Live to Serve."

msgid "Cotton_Mart"
msgstr "Get the scoop at the Scoop Store!"

msgid "Cotton_Town_Sign\n"
msgstr "Welcome to Cotton Town: A Growing Force\n" 
"↑ Cotton Town --- Route 1 ↓\n"

msgid "taba_town_sign"
msgstr "Taba Town - A peaceful refuge"

msgid "taba_town_route20"
msgstr "Route 20"

msgid "column1"
msgstr "A rare and ancient column. This used to be part of a temple."

msgid "column2"
msgstr "A rare and ancient column. Other ruins from the same culture can be found on Route 3. "

msgid "route2speech"
msgstr "EEK!!!"

msgid "route2speech2\n"
msgstr "Oh. It's just you ${{name}}...\n"
"Be more considerate the next time you push someone. The cliff is higher than it looks...\n"

msgid "route2speech3\n"
msgstr "Although that may not be a bad thing...\n"
"I know, everyone needs me to lead, but with everything going on...\n"
"But you don't want to listen to me... do you?\n"

msgid "yestalk"
msgstr "Really? Thanks..."

msgid "notalk"
msgstr "How insensitive of you! Too bad, you'll have to listen to me anyway!"

msgid "spillit\n"
msgstr "You know that I am the leader of the Xero institute and that I recruited you to fight them. But you don't know something else.\n"
"Allie, who you met before... What? I told you we would be watching, you don't have to be surprised by it.\n"

msgid "spillit3"
msgstr "Whatever... Allie is my sister and means the world to me, so it destroyed me when I found out he had taken her to HQ."

msgid "spillit4"
msgstr "It may not seem like a bad thing, but it is. Do you know what they do to their recruits? DO YOU!?"

msgid "spillit5"
msgstr "Because neither do I... All I know is that no one has ever left Omnichannel after being recruited."

msgid "spillit6"
msgstr "Anyways... it doesn't concern you. All that matters is bringing down Omnichannel."

msgid "spillit7"
msgstr "I'm sorry for troubling you with my issues. City Park is up ahead when you want to move on"

msgid "leavemealone"
msgstr "We used to play here all the time when we were younger..."

msgid "iamknight"
msgstr "AHHH!!!\n"
"I thought you were someone else. I'm sorry for shouting."

msgid "iamknight2"
msgstr "Wait, you're the one they whisper about right? The one with the illegal Tuxemon?"

msgid "mistakenknight"
msgstr "Nope, there's no way I'm wrong. It's you!\n"
"Don't worry, I won't tell anyone."

msgid "thatsmeknight"
msgstr "Oh, Splendid! I knew from the beginning it had to be you\n"
"Don't worry, I won't tell anyone."

msgid "quicklyknight"
msgstr "I don't have much time left. Omnichannel is coming...\n"
"I was supposed to meet a contact, but you'll have to do. They're coming."

msgid "quicklyknight2"
msgstr "Two people control Omnichannel. The board is a joke."

msgid "quicklyknight3"
msgstr "Allie. Allie is the one they don't want you to know about."

msgid "quicklyknight4"
msgstr "Sorry, but I should leave now."

msgid "omnichannelarrives"
msgstr "STOP!"

msgid "omnichannelarrives2"
msgstr ""

msgid "yesmaam"
msgstr "Yes Ma'am."

msgid "firsts"
msgstr "♪ Watch me whip ♪\n"
"♪ Watch me nae nae ♪\n"
"This song is pretty great right?"

msgid "nopenotyet"
msgstr "Sorry, someone got injured on the route. It's closed right now."

msgid "bothofyou"
msgstr "Both of you, come outside. An Omnnichannel representative wants to address the town."

msgid "hellolovelypeople"
msgstr "HELLOOOOO CITIZENS OF TABA TOWN!"

msgid "darnitjohn"
msgstr "Wait... Where's John?"

msgid "darnitjohn2"
msgstr "DARN IT JOHN! Get out here!"

msgid "darnitjohn3"
msgstr "John."

msgid "darnitjohn4"
msgstr "Y-Yes ma'am?"

msgid "darnitjohn5"
msgstr "Why are you still here?"

msgid "darnitjohn6"
msgstr "Uhh..."

msgid "darnitjohn7"
msgstr "I'm not sure..."

msgid "darnitjohn8"
msgstr "AAAAAGH!!!"

msgid "darnitjohn9"
msgstr "YOU IMBECILE!\n"
"I will say this once and only once:\n"
"GO. SEARCH. THE. HOUSES."

msgid "darnitjohn10"
msgstr "NOW!"

msgid "johnissorry"
msgstr "Sorry Ma'am... I... \nSaw... \nSome... \nFlowers..."

msgid "uselessnes"
msgstr "You're absolutely useless John. I can't believe we were ever together."

msgid "cometomepls"
msgstr "NOW, EVERYONE, PLEASE COME TO THE CENTER OF TOWN. OMNICHANNEL WISHES TO ADDRESS YOU!"

msgid "hellolovelypeople2"
msgstr "I know you're probably wondering why my Omni Knights and I are here.\n"
"Wait..."

msgid "hellolovelypeople3"
msgstr "Are you really the only people in this town? There's no one here! This has GOT to be the smallest town in the Fondent Region."

msgid "hellolovelypeople4"
msgstr "I'm pretty sure there are houses in Cotton Town larger than this..."

msgid "hellolovelypeople5"
msgstr "No... Wait... We are missing one person... \n"
"The lone Tuxemon breeder left in the Fondent region. The one that calls himself the Tuxemon Professor"

msgid "whereismyhairbrush"
msgstr "John, Grant, spread out. FIND HIM."

msgid "oopsie"
msgstr "Sorry you had to see that. He's just SOOOOOOO useless sometimes."

msgid "ourstuffisours"
msgstr "Why are you actually here?"

msgid "oopsie2"
msgstr "Why don't we wait for my knights to return. \n"
"I hate to announce bad news alone."

msgid "maamiexist"
msgstr "Ma'am, He isn't in the house."

msgid "maamiexist2"
msgstr "Was there anything of interest?"

msgid "maamiexist3"
msgstr "There's a computer running Ubuntu.\n"
"I was going to confiscate it, but I know Gnome isn't your style..."

msgid "maamiexist4"
msgstr "Nah, leave it. These people obviously have terrible taste and despise usefulness and simplicity...\n"
"Check the lab now Grant. I'll wait for John."

msgid "itsmyaurababe"
msgstr "Now, who are you?"

msgid "itsmyaurababe2"
msgstr "Hmm, now that I actually look at you, you have a rather mysterious aura.\n"
"...   ...   ...   ...\n"
"We should talk sometime. Maybe see me in Cotton Town?"

msgid "itsmyduhduhduh"
msgstr "Received Allie's Address!"

msgid "itsmyaurababe3"
msgstr "I hope we'll meet again. "

msgid "maamnothing"
msgstr "Ma'am..."

msgid "maamnothing2"
msgstr "Darn it John! We were having a moment!\n"
"What do you want?"

msgid "maamnothing3"
msgstr "I... I... Didn't find anything."

msgid "maamnothing4"
msgstr "Great. Thanks for the notice."

msgid "maamnothing5"
msgstr "Ma'am, I haven't found him either."

msgid "maamnothing6"
msgstr "... ... ... ...\n"
"... Fine. We should probably head back to HQ and report."

msgid "solongjohn"
msgstr "John, you should stay here to keep the peace.\n"
"I don't want you around anyways."

msgid "solongjohn2"
msgstr "Come on Grant, we have a schedule to keep."

msgid "seeme"
msgstr "Make sure you come see me..."

msgid "knight4ispoor"
msgstr "She's really not a bad person."

msgid "frowntime"
msgstr "I don't mind being here...\n"
"It's just lonely sometimes..."

msgid "wherewasshe"
msgstr "She didn't tell us the bad news..."

msgid "waitdontgo"
msgstr "${{name}}! Wait! Don't Leave Yet!"

msgid "thetvbescreamin"
msgstr "Honey, wait. I turned on the TV and an Omnichannel press conference came on.\n"
"We should watch it."

msgid "ipausedit"
msgstr "I paused the TV, please grab me a glass of water and then we can watch together."

msgid "announcement1"
msgstr ""
"HELLO CITIZENS OF THE FONDENT REGION!\n"
"THANK YOU FOR TUNING IN TO THIS MANDATORY ANNOUNCEMENT."

msgid "announcement2"
msgstr "WE LOVE YOU ABLE!"

msgid "announcement3"
msgstr "Thank you. I love you too\n"
"Now, to the matter at hand."

msgid "announcement4"
msgstr "To ALL the citizens of the Fondent Region and beyond who are tuning in, I welcome you.\n"
"My name is Aeble, spelled A-E-B-L-E for those who wonder, and I am the CEO of Omnichannel!"

msgid "whythecheering"
msgstr "Those Omnichannel people are cheering a lot for him. I wonder why?"

msgid "announcement5"
msgstr "It has been a long, hard road to the peace and tranquility that now  reigns in the Fondent region.\n"
"However, it is my pleasure to announce, on this day, the 25th Anniversary of the founding of Omnichannel...\n"
"TUXEMON ARE CONTROLLED!\n"
"*deafening screaming*\n"
"Quiet Down! Quiet Down! Your enthusiasm is infectious I must say!\n"
"In conjunction with the Xero institute, we have stripped away their will to attack!\n"
"Due to this, we are confident that releasing Tuxemon into the wild is safe.\n"
"However, curfews must still be enforced, we are not a lawless region after all.\n"
"After all... WE ARE SAFETY, WE ARE ORDER, WE ARE OMNICHANNEL!"

msgid "ohnoes"
msgstr "Well... I don't know how to feel about this..."

msgid "ohnoes2"
msgstr "Now that that's over...we still need potions from the Tuxemart.\n"
"Make sure you're back before curfew though!"

msgid "depressedmom"
msgstr "Why would he do something like that... I thought he cared..."

msgid "waterwater"
msgstr "The water is ice cold and delicious!"

msgid "watchmewatchme"
msgstr "Why are you heading into town, You know there's an early curfew.\n"
"... ... ... ...\n"
"... ... ... ...\n"
"You don't seem like a threat, so you can head on to town...\n"
"Just don't tell any of those Omnichannel thugs I let you past, M'kay?"

msgid "grumble"
msgstr "Omnichannel are a bunch of thugs, but we don't have a choice...\n"
"As she always says, guess we have to work with them..."

msgid "bobtalk"
msgstr "It would be nice if more people like you came around to say Hi...\n"
"By the way, Hello! Have a good day! Today or Tomorrow or any day will be great!"

msgid "professorexists"
msgstr "I'll take 12 potions please."

msgid "professorexists1"
msgstr "Thanks Ben."

msgid "professorexists1.5"
msgstr "Why hello there!"

msgid "professorexists2"
msgstr "You must be Callie's kid! I've heard so much about you from your mom.\n"
"What brings you in here for?\n"
".... .... ....\n"
"Potions? Of course, you always need those!\n"
"Here, have a few on the house, courtesy of me."

msgid "potions2"
msgstr "Received 2 potions!"

msgid "professorexists3"
msgstr "Oh! Excuse my manners, I can't believe I never introduced myself!\n"
"My name is Kay Wren, better known as the Tuxemon Professor.\n"
"For years now I've been the only person in the Fondent Region allowed to research Tuxemon."

msgid "professorexists4"
msgstr "Now, I know what you are thinking, why would they allow me?\n"
"Unfortunately for you, That secret is for me and me alone!\n"
"However, Omnichannel should be making a new announcement soon and I think you'll like it.\n"
"We'd better get you back home and watch the second announcement, Come on!"

msgid "theenergy"
msgstr "The energy of that man is boundless..."

msgid "hmmm"
msgstr "I wonder what they're doing over there?"

msgid "hmmm2"
msgstr "I heard they were making a new park. To \"Greenify the Area\""

msgid "hmmm3"
msgstr "What's the point? The Route is nearly all grass anyways."

msgid "hmmm4"
msgstr "Maybe they're making a water park!"

msgid "hmmm5"
msgstr "Max, as much as you may want one, we've established this. They are not making, and will not make, a water park."

msgid "hmmm6"
msgstr ".... .... Okay... But it could be..."

msgid "hmmm7"
msgstr "The Weather is nice though, isn't it?"

msgid "timeforround2"
msgstr "${{name}}! Finally! You're back! I was afraid you would miss the announcement!"

msgid "timeforround22"
msgstr "Oh! You did get the potions! Good! Now we really need to get back."

msgid "theanthemishere"
msgstr "Listen! The anthem is starting, we made it just in time. Come and watch!"

msgid "moreannouncement"
msgstr "ATTENTION, ALL CITIZENS OF THE FONDENT REGION!"

msgid "moreannouncement2"
msgstr "I am sorry to give you such late notice about this address, but I believed it important before the media leaked it...\n"
"Well... Heh. We own the media, so I guess it wouldn't matter, but I wanted to share it all the same.\n"
"After consulting with my advisors, we have decided that the best way to become more comfortable with Tuxemon, is to use them.\n"
"Now, it will be some time before we can integrate them into the workforce, but in the meantime, as I said before, we will be releasing them into the wild.\n"
"I realize this is a shock for everyone, plus I understand that some of you may even be afraid. We all know what happened before...\n"
"This is not the time to be afraid though, as Omnichannel will be sponsoring the revival of the ancient tradition known as The Trial!\n"
"Now, for you who are less versed in Fondent region history, a hundred years ago there was a tradition where young men and women would catch and raise Tuxemon.\n"
"They would then use these Tuxemon to battle others and ascend rank in their town, with the best Tuxemon Trainers gaining status and power.\n"
"We will be creating a version of this for the modern day. We will be forming battle areas in multiple cities across Fondent.\n"
"Each Battle Area will need to be completed in order and the most promising trainer, or trainers, will be able to attempt the Championship.\n"
"The Championship will be held on top of Omnichannel Tower in Cotton Town, but only once a Tuxemon Trainer has made it through every Battle Area.\n"
"The Trial is designed as a way to slowly introduce public life to Tuxemon and to encourage travel throughout the region.\n"
"Who better to demonstrate this than our youth?\n"
"Each Match will be broadcast live on Omnichannel-T, the newest television station devoted exclusively to Tuxemon-related programming!\n"
"Don't worry, the addition will be reflected in your bill.\n"
"Oh, and one more thing, all Tuxemon Trainers will be exempt from the curfew.\n"
"Before this of course, you will need a Tuxemon! Now, not everyone can be allowed to become a Tuxemon Trainer. That would be pure chaos!\n"
"First, you'll have to register your name with your local Omnichannel representative and if you're selected, you'll be sent to Omnichannel training.\n"
"After successful completion of your training, you will be provided with a Tuxemon and can start participating in The Trial!\n"
"I look forward to meeting you all! Let's create a new world together!\n"
"After all... WE ARE SAFETY, WE ARE ORDER, WE ARE OMNICHANNEL! And now,\n"
"WE \n"
"ARE \n"
"THE \n"
"FUTURE!"

msgid "youneedtodothis"
msgstr "I... I think you need to look into this...\n"
"I don't want to lose you, especially when we're just getting settled."

msgid "youneedtodothis2"
msgstr "But.. I know you've been eager to see the region, and this is your best shot.\n"
"I know you have the drive in yourself to become the very best, like no one ever was.\n"
"I just don't know if we can afford the fees\n\nWe'll make something work... Somehow."

msgid "ihaveyourmoney"
msgstr "Well, maybe I can help with that."

msgid "iknowyou"
msgstr "Hello Callie, hello ${{name}}, just stopped by to say hi when I overheard you talking about the announcement."

msgid "ihaveyourmoney2"
msgstr "I have a little stored away that needs to be put to good use and Omnichannel owes me a favor.\n"
"I'm positive something could be arranged."
"Getting the qualification papers is the easy part. Getting your first Tuxemon is a little more difficult...\n"
"Luckily, I happen to know someone who has access to multiple different Tuxemon...\n"
"Me!\n"
"Now, I know it's a lot to process, so I'll be in my lab waiting for your decision."

msgid "hebenice"
msgstr "He's a nice man, maybe you should at least see what he has to say."

msgid "moverocky"
msgstr "C'mon Rocky! You can move! I believe!"

msgid "moverocky2"
msgstr "Well, you move when you're ready, I'll be here waiting."

msgid "tuxemontime"
msgstr "Ah, you came! Great!"

msgid "tuxemontime1.5"
msgstr "I take it this means you've decided to join the Trial?"

msgid "tuxemontimechoiceyes"
msgstr "Splendid!"

msgid "tuxemontimechoiceno"
msgstr "Oh... Okay... I'll be here if you change your mind..."

msgid "tuxemontime2"
msgstr "Now, the first thing to do is get your papers all set..."

msgid "tuxemontime3"
msgstr "There we go!"

msgid "tuxemontime3.1"
msgstr "Here are your registration papers, the first Battle Area will require you to present them in exchange for a Trainer badge.\n"
"You won't need the papers after that."

msgid "obtainedpapers"
msgstr "Received Registration Papers!"

msgid "tuxemontime4"
msgstr "Now for the most important part! Choosing your Tuxemon!\n"
"Unfortunately, my source of funding has become... hesitant as of late. This leaves you with only three choices of Tuxemon, sorry about that.\n"
"The three choices are Rockitten, Cardiling, and Tweesher."

msgid "chooseyerfate"
msgstr "Which Tuxemon do you want?"

msgid "chooseyerfateRockitten"
msgstr "A solid choice! Rockitten is an Earth-type Tuxemon. In medieval times, they bred Rockittens to sit by the door and look cute.\n"
"Do you want to choose Rockitten?"

msgid "choseRockitten"
msgstr "Alright, here's your Rockitten! I know that you two will go on great adventures together!"

msgid "choseRockitten2"
msgstr "First though, let's test your battle prowess with a quick Tuxemon battle.\n Let's see... I'll choose Cardiling."

msgid "rockitten!"
msgstr "Obtained Rockitten!"

msgid "nochoiceTuxemon"
msgstr "Okay, why don't you take a look at the other two?"

msgid "chooseyerfateCardiling"
msgstr "An interesting choice, it speaks to the spark inside of you. Cardiling is a Fire-type Tuxemon known for stealing food from friends and enemies alike.\n"
"Do you want to choose Cardiling?"

msgid "choseCardiling"
msgstr "Alright, here's your Cardiling! I know that you two will go on great adventures together!"

msgid "choseCardiling2"
msgstr "First though, let's test your battle prowess with a quick Tuxemon battle.\n Let's see... I'll choose Tweesher."

msgid "chosefight"
msgstr "And... LET'S FIGHT!"

msgid "cardiling!"
msgstr "Obtained Cardiling!"

msgid "chooseyerfateTweesher"
msgstr "A great choice! Tweesher is a Water-type Tuxemon. It's evolution Eagleace is one of the fastest Tuxemon\n"
"Do you want to choose Tweesher?"

msgid "choseTweesher"
msgstr "Alright, here's your Tweesher! I know that you two will go on great adventures together!"

msgid "choseTweesher2"
msgstr "First though, let's test your battle prowess with a quick Tuxemon battle.\n Let's see... I'll choose Rockitten."

msgid "tweesher!"
msgstr "Obtained Tweesher!"

msgid "wewnicefight"
msgstr "Wow, that was a good fight!\n"
"Let me heal your Tuxemon real quick...\n"
"And... There! All set!\n"
"With a little more practice and maybe a few more Tuxemon, you'll definitely be able to take on the Trial."

msgid "yahaha"
msgstr "Ah ha! Found you!"

msgid "gasp"
msgstr "Wait..."

msgid "gasp2"
msgstr "What are you doing here with this... Criminal?\n"
"... .... ....\n... ... ...\n"
"Joining the trial? You'd really subject yourself to that nonsense?\n"
"If all you want is a job at Omnichannel, you could have just asked me.\n"
"I'm sure I can find a... use for you... if you're interested."

msgid "brokethegasp"
msgstr "Now, Miss, if I may, ${{name}} is doing it for more than a job."

msgid "brokethegasp2"
msgstr "You. Why are you talking? I didn't allow you to speak."

msgid "brokethegasp3"
msgstr "Please, miss omnichannel ma'am, ${{name}}'s Mother wanted them to join the Trial to see the entire region\n"
"${{name}} isn't doing it for the job, they're doing it for the experience."

msgid "gasp3"
msgstr "If that's true, there's more to you than I realized..."

msgid "gasp4"
msgstr "Fine, I'll let your registration papers stay intact. For now.\n"
"John, Grant, take the so-called Tuxemon Professor to his new home."

msgid "goodbye"
msgstr "Don't let the Trial prevent you from coming to see me. In fact... Maybe I'll find you first."

msgid "goodbye2"
msgstr "So long ${{name}}! And good luck in the Trial, you'll need it."

msgid "tabatownbattlearea"
msgstr "Omnichannel Certified Battle Area - Taba Town"

msgid "rockywhy"
msgstr "Wait, Rocky, don't stop here! We made it so far already!\n"
"I know you like the grass, but we need to make it to Cotton Town!"

msgid "heystop"
msgstr "WHY ARE YOU DOING THIS?"

msgid "heystop2"
msgstr "Miss, we already told you. Under section 2 of article 3, Omnichannel reserves the right to close down and maintain areas as needed."

msgid "heystop3"
msgstr "I KNOW THAT, BUT WHY? YOU JUST KICKED US OUT!"

msgid "heystop4"
msgstr "Marissa, maybe we should leave for now, we'll come back another day."

msgid "heystop5"
msgstr "But... But... they dug up our flowers. Without a second thought, without asking."

msgid "heystop6"
msgstr "I know, but we can plant new flowers somewhere else. They'll still be special, because we'll plant them together."

msgid "heystop7"
msgstr "If they weren't so intent on bringing back Tuxemon, we'd still have our special flower patch..."

msgid "soiwashearing"
msgstr "Well it looks like we finally found a florist everyone."

msgid "soiwashearing2"
msgstr "You, the florist, who are you?"

msgid "soiwashearing3"
msgstr "My name is Marissa, and these... these... THUGS! Destroyed my flower patch."

msgid "soiwashearing4"
msgstr "How dare you...\n"
"This is the Premier you're talking too! Have some respect!"

msgid "soiwashearing5"
msgstr "Ma'am, should I arrest her for addressing you so insolently?"

msgid "soiwashearing6"
msgstr "No Julius, I don't think that's necessary."

msgid "soiwashearing7"
msgstr "She looks scared, the poor thing."

msgid "soiwashearing7.5"
msgstr "But anyone who hates omnichannel is a friend of mine."

msgid "soiwashearing8"
msgstr "Not to mention that the prisons are already overflowing with the... Flower City incident."

msgid "soiwashearing9"
msgstr "However, in the future..."

msgid "soiwashearing10"
msgstr "I expect to be addressed CORRECTLY."

msgid "y-yes"
msgstr "Y-yes... Ma'am."

msgid "soiwashearing11"
msgstr "Good, now move so I can talk to these so called \"knights.\""

msgid "allofyounow"
msgstr "Anyone without a Tuxemon needs to leave. This could get messy."

msgid "waityouhaveone"
msgstr "You have a Tuxemon?\n"
"Why is that?\n"
"... .... ... ... \n"
"... ... .... ... \n"
"Trial eh? Well, hopefully you're good in a fight! I'll heal your Tuxemon real quick and then we'll see how good you really are."

msgid "taketheleft"
msgstr "You take the one on the left and I'll take the other three."

msgid "taketheleft2"
msgstr "Take the one on the left! Don't worry, I've got these three!"

msgid "nobodygetsthrough"
msgstr "No matter who you bring with you, I won't let anyone through!"

msgid "staples"
msgstr "Well, that was easy."

msgid "higrunts"
msgstr "These grunts don't even get proper training, so they were no match for me. You didn't do too bad either it looks like."

msgid "higrunts2"
msgstr "Here, I'll heal your Tuxemon."

msgid "ohaimisa"
msgstr "Well look who it is!"

msgid "ohaimisa2"
msgstr "I heard that some Xero thug was beating up my men, but I didn't think it'd be you Misa!"

msgid "ohaimisa3"
msgstr "Hi Kyle, why are you here?"

msgid "ohaimisa4"
msgstr "Why am I here? Why, I'm the head of this project! Building the model Battle Area for the entire region is an honor!\n"
"Although, I can see why you wouldn't have heard the news, frolicking about with your new plaything and all"

msgid "ohaimisa5"
msgstr "Wait, they aren't my-"

msgid "ohaimisa6"
msgstr "Ah, doesn't matter. I have more important things to attend to anyways. Have fun you two, AND STOP HURTING MY MEN!\n"
"Toodles!"

msgid "ohaimisa7"
msgstr "Jack, Rick, Eddy, come with me. Jon, you stay here."

msgid "kylekindasucks"
msgstr "Sorry about that, Kyle is one of my least favorite people at Omnichannel. And that's saying something!\n" 
"We were in the same cohort at The Academy and he's been nothing but trouble since. That's probably why Omnichannel recruited him actually.\n"
"Luckily, I don't have to listen to his grating voice every day like some poor souls have to."

msgid "kylekindasucks2"
msgstr "On a different note, it looks like Kyle was here to open the path. It seems like the Battle Area is open now."

msgid "kylekindasucks3"
msgstr "I know you're going through the Trial and all, but watch your back. Omnichannel is everywhere, watching everything.\n"
"They have no issue... disposing of troublesome individuals."

msgid "kylekindasucks4"
msgstr "I don't want to see another person disappear. Especially one as promising as you."

msgid "kylekindasucks5"
msgstr "Alright, I've probably been here long enough. Time for me to head back."

msgid "kylekindasucks6"
msgstr "Oh, and ${{name}}?"

msgid "kylekindasucks7"
msgstr "I'll be watching you. In fact, I may even root for you.\n"
"Don't let me down okay?"

msgid "kylekindasucks8"
msgstr "You four, head home. Remember, YOU. SAW. NOTHING.\n"
"Understand?\n"
"Oh, and florist? Come find me at some point. My address is on the card I gave you. "

msgid "misaisleavingfornow"
msgstr "Matt, Julius, let's head out. "

msgid "misaisleavingfornow2"
msgstr "Good Luck ${{name}}. I'm sure we'll see each other again. "

msgid "imherenow"
msgstr "I'm here to make sure nobody disrespects Omnichannel!\n"
"... .... ... ...\n"
"How do I do that? Well... Uh... Maybe I'll ask them nicely?"

msgid "oimate"
msgstr "Hey! This is a restricted area! No one without a badge is allowed in!"

msgid "welcometotaba"
msgstr "Hello aspiring Tuxemon Trainers!"

msgid "welcometotaba2"
msgstr "Congratulations on passing the strict evaluation!\n"
"You are the lucky group that has been chosen to be the first contestants in the trial!"

msgid "welcometotaba3"
msgstr "Aren't there only three of us? Seems like we barely qualify as a \"group\"."

msgid "welcometotaba4"
msgstr "To be honest, I thought more would pass the evaluation..."

msgid "welcometotaba5"
msgstr "Regardless, my name is Kyle and I am the lead architect behind the Battle Areas.\n"
"I am here to inaugurate the first Fondent Region Battle Area and declare that...\n"
"THE TRIAL HAS BEGUN!"

msgid "welcometotaba6"
msgstr "... .... ..."

msgid "welcometotaba7"
msgstr "I'm not going to lie, I expected more enthusiasm from the first Trial Members."

msgid "welcometotaba8"
msgstr "You're that thing that Misa was attached to. How'd you even get here? Did she falsify your papers to get you in?\n"
"... .... ... ...\n"
"Allie signed off on your papers? Interesting..."

msgid "welcometotaba9"
msgstr "Your papers seem to be in order. For now."

msgid "welcometotaba10"
msgstr "However, this still doesn't explain the lack of enthusiasm. This is a big honor!\n"
"Both of you and Misa's plaything over there represent the best and brightest of the Fondent Region's youth!"

msgid "welcometotaba11"
msgstr "Sorry sir, but how is this an honor? I was forced into this. I didn't choose to be a part of the Trial."

msgid "welcometotaba12"
msgstr "Admittedly, we did take some promising Omnichannel recruits and sent them into Trial training, so I apologize if that's the case."

msgid "welcometotaba13"
msgstr "No sir, you imprisoned my family and forced me and my brother to join the Trial.\n"
"So forgive me if I \"lack enthusiasm\" when you're talking about the Trial."

msgid "welcometotaba14"
msgstr "Ahh, you're the Flower City kid I've heard so much about. \"The Future of Omnichannel.\" What's your name?"

msgid "welcometotaba15"
msgstr "My name is Speck, sir."

msgid "kylereallysucks"
msgstr "Well, Speck, if it's any consolation, I was the one that gave the order to attack."

msgid "kylereallysucks2"
msgstr "Good Luck everyone! I fully expect none of you to make it!"

msgid "kylereallysucks3"
msgstr "Oh, and Speck? I enjoyed the screams"

msgid "toodles"
msgstr "Toodles!"

msgid "dowehavetogoin"
msgstr "You know, you don't have to go in. Just go through the standard training program, skip the Trial."

msgid "dowehavetogoin2"
msgstr "No, you don't understand. The only way I can get my family out of prison is if I reach a high enough rank in Omnichannel.\n"
"Finishing the Trial would set me up in a position just below the CEO. I'd be able to change things.\n"
"If I finish this, I can save my family..."

msgid "dowehavetogoin3"
msgstr "I have to go in, no matter how much I don't want to, I have to help the people I love."

msgid "dowehavetogoin4"
msgstr "Who knows, maybe I'll be able to fight him myself!"

msgid "dowehavetogoin5"
msgstr "By the way, what's your name? Kyle didn't seem to address you at all."

msgid "hichristie"
msgstr "Oh, my name is Christie! Sorry, I should have mentioned that before."

msgid "hichristie2"
msgstr "Hi Christie. As you know, I'm Speck. It's nice to meet you.\n"
"Now..."

msgid "hiperson"
msgstr "Who are you, who's Misa, and who's Allie? Give us the deets!"

msgid "hiperson2"
msgstr "Whoa there Christie, don't overwhelm them."

msgid "hiperson3"
msgstr "How about we start with a name and where you're from?"

msgid "hiperson4"
msgstr ".... ... ...."

msgid "hiperson5"
msgstr "Oh, so you're from Taba Town! Neat!"

msgid "hiperson6"
msgstr "Now, who are Misa and Allie?"

msgid "nobody"
msgstr "I don't actually know"

msgid "somebody"
msgstr "I'd rather not talk about them"

msgid "nobody2"
msgstr "Fine! Keep your secrets!"

msgid "somebody2"
msgstr "Oooh. Are they special to you then? Is there a love triangle going around? C'mon! We need to know!"

msgid "stahp"
msgstr "Hey Christie, don't interrogate them. We just met after all. \nMaybe we should head in anyways. We don't want to make Kyle angry."

msgid "stahp2"
msgstr ".... Fine."

msgid "stahp3"
msgstr "But don't think you're avoiding this conversation! I'll get the deets out of you soon enough!"

msgid "stahp4"
msgstr "She means well..."

msgid "stahp5"
msgstr "... I think."

msgid "mydadiscool"
msgstr "My dad works in the Battle Area! He's pretty cool right?\n"
"I have to wait out here while he works though because Tuxemon are dangerous..."

msgid "mydadiscool2"
msgstr "But... But that doesn't make him any less cool! He's brave and I'll be brave like him one day too!"

msgid "welcomecontestants"
msgstr "Welcome, Trial contestants!"

msgid "itsforthefans"
msgstr "And a huge welcome to everyone watching from home! My name is Aeble and I am the CEO of Omnichannel."

msgid "itsforthefans2"
msgstr "You've all probably been on the edge of your seat waiting to see our first Trial contestants. Well, today you get to meet them!"

msgid "itsforthefans3"
msgstr "From Flower City! The one who fought Tuxemon with his bare hands! Speck!"

msgid "itsforthefans4"
msgstr "... .... ..."

msgid "itsforthefans5"
msgstr "DARNIT! CUT!"

msgid "itsforthefans6"
msgstr "The recording has been stopped, sir."

msgid "itsforthefans7"
msgstr "Good"

msgid "itsforthefans8"
msgstr "AS FOR YOU THREE!"

msgid "itsforthefans9"
msgstr "Each of you should be stepping forward when your name is called. I won't have a bunch of insignificant kids destroying this for me.\n"
"Alright?"

msgid "itsforthefans10"
msgstr "START THE RECORDING! We'll pick it up at the introductions."

msgid "yessir"
msgstr "Yes, Sir"

msgid "itsforthefans11"
msgstr "From Paper Town! The one and only Flower Demon, Christie!"

msgid "itsforthefans12"
msgstr "And finally, the one you've all been hearing about. The one you've been talking about!\n"
"From Taba Town! The Grunt subduer themselves!\n"
"${{name}}!"

msgid "abouttababa"
msgstr "Now, you are probably all wondering what this Battle Area will entail. I know our Trial contestants definitely do!\n"
"The Taba Battle Area is the first of seven Battle Areas, culminating in the Championship battle in Cotton Town.\n"
"Each Battle Area will have a different requirement. Some will be mind challenges, others more physical.\n"
"This is all so that we can find the best of the best. The future of the Fondent Region and Omnichannel itself."

msgid "abouttababa2"
msgstr "Christie."

msgid "abouttababa3"
msgstr "Speck."

msgid "abouttababa4"
msgstr "${{name}}"

msgid "abouttababa5"
msgstr "The Requirement for the Taba Battle Area is..."

msgid "abouttababa6"
msgstr "Tuxemon Battles!"

msgid "abouttababa7"
msgstr "Now, you will have to defeat all 4 Trial acolytes before being able to face the Battle Area Master.\n"
"Once you've defeated the Battle Area Master, you will receive your Trial medal for the Battle Area.\n"
"Good luck to all three of you, and remember...\n"
"WE ARE SAFETY, WE ARE ORDER, WE ARE OMNICHANNEL!"

msgid "abouttababa8"
msgstr "Oh, and one more thing you three, no matter what you might think...\n"
"WE are Fondent. Omnichannel is Fondent. Stay in line and don't muck anything up, otherwise there could be... issues"

msgid "abouttababa9"
msgstr "Alright guys, CUT! That was great! I think we're good!"

msgid "abouttababa10"
msgstr "Just cut out the last section and it will be perfect!"

msgid "buh-bye"
msgstr "I'm heading out, but great work everyone! See you all later!"

msgid "weneedhelp"
msgstr "Uhh... are we meant to just battle each other then?"

msgid "weneedhelp2"
msgstr "I guess we'll just battle here?"

msgid "weneedhelp3"
msgstr "I guess that works, this room doesn't seem like a battle room though."

msgid "weneedhelp4"
msgstr "No, you're right, but it's not like we were given any instructions..."

msgid "explainthyselfchristie"
msgstr "By the way, why did Aeble call you the \"Flower Demon\"?\n"
"His nicknames for ${{name}} and I at least make sense"

msgid "explainthyselfchristie2"
msgstr "Although yours, ${{name}}, sounds more interesting than mine."

msgid "explainthyselfchristie3"
msgstr "\"Flower Demon\" on the other hand sounds like more than a nickname."

msgid "explainthyselfchristie4"
msgstr "... .... ..."

msgid "explainthyselfchristie5"
msgstr "Come on, Christie. Give us something! We're all stuck here together anyways!"

msgid "explainthyselfchristie6"
msgstr "... Just like you... I have a past I'm running from..."

msgid "explainthyselfchristie7"
msgstr "Christie..."

msgid "maybeabattle"
msgstr "ENOUGH!"

msgid "maybeabattle2"
msgstr "Speck! I CHALLENGE YOU TO A BATTLE! PREPARE YOURSELF!"

msgid "maybeabattle3"
msgstr "Christie, are you sure..."

msgid "maybeabattle4"
msgstr "Oh, I see, you're just afraid to fight me huh? Maybe ${{name}} will have the guts, unlike you."

msgid "maybeabattle5"
msgstr "ARGH!"

msgid "maybeabattle6"
msgstr "If it's a battle you want, THEN FINE!"

msgid "maybeabattle7"
msgstr "Ha! That's more like it!"

msgid "maybeabattle8"
msgstr "READY YOURSELF CHRISTIE! AND... FI.."

msgid "haltyourbickering"
msgstr "HALT!"

msgid "haltyourbickering2"
msgstr "While I admire your enthusiasm, this isn't the place for battling each other.\n"
"It's also not the point of this Battle Area."

msgid "haltyourbickering3"
msgstr "Now, gather together again like the good children you are."

msgid "haltyourbickering4"
msgstr "If we're not supposed to fight each other, then who will we fight?"

msgid "haltyourbickering5"
msgstr "Were you not listening? The acolytes of course. All 4 and then you can face the Battle Area Master.\n"
"Honestly, I expected more from you two. I'm sure this is par for the course for the third wheel over there though."

msgid "dontbemean"
msgstr "Hey! Why are you so mean to ${{name}}? What did they do to you?"

msgid "dontbemean2"
msgstr "I don't need a reason to do my job. But in this case..."

msgid "dontbemean3"
msgstr "... I actually do have reasons."

msgid "seeyalater"
msgstr "Regardless, the 4 hallways lead to the 4 acolytes. Go and fight them or whatever."

msgid "seeyalater2"
msgstr "HEY! Aren't you going to give us that reason?"

msgid "seeyalater3"
msgstr "Ha!"

msgid "seeyalater4"
msgstr "I don't have to explain ANYTHING to you. That's what makes my job so GREAT!\n"
"Hopefully you lot don't die. It would be bad for ratings."

msgid "sorryabouthim"
msgstr "I'm sorry he's so mean to you ${{name}}"

msgid "sorryabouthim2"
msgstr "Yeah! Just ignore him! After all, you have your girlfriends Misa and Allie watching from home! He probably has nobody!"

msgid "sorryabouthim3"
msgstr "So? When you going to introduce us to 'em? We're practically family at this point!"

msgid "sorryabouthim4"
msgstr "Christie, this is most definitely NOT the time."

msgid "sorryabouthim5"
msgstr "Oh, you're no fun!"

msgid "doorchosen"
msgstr "But I guess we better focus on the Battle Area, since we're here and all."

msgid "doorchosen2"
msgstr "I'll start with door 3! Lucky number 3 after all!"

msgid "doorchosen3"
msgstr "That girl will be the death of us."

msgid "doorchosen4"
msgstr "I'll start with door 2. Good Luck."

msgid "notyettababa"
msgstr "Only one person can challenge an Acolyte at a time. Please challenge another one."

msgid "notyettababafourth"
msgstr "This is the most powerful Acolyte before the Master, please finish challenging the others first."

msgid "itslocked"
msgstr "The doors are locked, maybe you should try defeating all 4 Acolytes first?"

msgid "healspls"
msgstr "Give me your Tuxemon."

msgid "healsdone"
msgstr "Your Tuxemon have been healed."

msgid "areyoureadytorumble"
msgstr "Are you ready to battle the Acolyte?"

msgid "areyoureadytorumbleno"
msgstr "Very well, come back once you're prepared."

msgid "areyoureadytorumbleyes"
msgstr "Very well, before we fetch the Acolyte, we'll heal your Tuxemon."

msgid "areyoureadytorumbleyes2"
msgstr "There, now that you actually stand a chance, we will fetch the Acolyte."

msgid "uhhjason"
msgstr "Uhh... Jason?"

msgid "uhhjason2"
msgstr "Shoot! He always does this..."

msgid "uhhjason3"
msgstr "JASON!"

msgid "challenger"
msgstr "Challenger!\n"
"Step to the center and face me!"

msgid "challenger2"
msgstr "You have done well to make it this far!"

msgid "challenger3"
msgstr "... .... ..."

msgid "challenger4"
msgstr "Wait, this is your first battle?\n"
"I was told I would be the third battle..."

msgid "challenger5"
msgstr "No matter!"

msgid "challenger6"
msgstr "This just means it will be easier to crush you!"

msgid "challenger7"
msgstr "Ready yourself Challenger! It's time... TO FIGHT!"

msgid "tabacongratsfirst"
msgstr "... ... Congrats on the win..."

msgid "tabacongratsfirst2"
msgstr "I definitely wasn't expecting a performance like that. Kyle told us all that you would be an easy win.\n"
"I guess he meant for you and not us!"

msgid "tabacongratsfirst3"
msgstr "The other three acolytes are more powerful than me, so you may want to try and fight the wild Tuxemon in the passageways a bit.\n"
"Other than that, Good Luck!\n"
"If you walk through the entrance behind me, you'll be teleported back to the main room."

msgid "acolyte1loss"
msgstr "Ha! Some Challenger you are. You'll have to do better than that to beat me!\n"
"Try and level up your Tuxemon before facing me again!"

msgid "acolyte1redo"
msgstr "So, you actually crawled back... Let's see how powerful you really are!"

msgid "ripjimmy"
msgstr "The grave says:\n"
"Here lies Jimmy. A friend, a knight, and ... bad person overall. However, ... never ... ... Help! ...\n"
"The rest is weathered away."

msgid "tabanurse_dialog_welcome"
msgstr "Welcome to the Taba Town Tuxecenter!"

msgid "tabanurse_dialog_taba"
msgstr "Welcome to the Taba Town Tuxecenter!\n"
"Do you want to heal your Tuxemon?"

msgid "tabanurse_dialog_cotton"
msgstr "Welcome to the Cotton Town Tuxecenter!\n"
"Do you want to heal your Tuxemon?"

msgid "okaythen"
msgstr "Okay! Just give me a second and I'll heal your Tuxemon!"

msgid "okaythen2"
msgstr "Well, it looks like your Tuxemon are all better now!\n"
"Have a wonderful day!"

msgid "waithere"
msgstr "We have to wait here for now. Apparently a tree fell up ahead."

msgid "nodrink"
msgstr "I'm pretty sure you're too young to drink..."

msgid "professorswife"
msgstr "Oh No! You just missed him. I think he went into town though. Maybe check there?"

msgid "waithere2"
msgstr "Oh, I hope nobody got hurt from the fallen tree!"

msgid "understand?"
msgstr "Understand?"

msgid "input_name"
msgstr "Name?"

msgid "input_monster_name"
msgstr "Name your Tuxemon?"

msgid "happy_guy_dialog"
msgstr "Happy: Hi! I love giving Tuxemon nicknames, do you wanna give yours a nickname?"

msgid "happy_rename"
msgstr "Happy: That's a great name! I'm sure your Tuxemon loves it :)" 

msgid "shady_guy_dialog"
msgstr "Shady Guy: Hey. If you have some... 'trouble' attached to your name I can fix it for you..."

msgid "shady_rename"
msgstr "Shady Guy: Good luck with your new name, friend..." 

msgid "37707_sign_welcome"
msgstr "Welcome to town 37707! We are..."

msgid "37707_sign_tower"
msgstr "Town 37707 tower. This structure is highly unstable: Do not enter!"

msgid "37707_sign_foreign"
msgstr "This sign is written in a foreign language you can't understand."

msgid "37707_sign_hidden"
msgstr "Get out while you still can..."

msgid "37707_sign_missing_welcome"
msgstr "We11c0me T0 t0wn ERROR! We ne^er weR3"

msgid "37707_sign_missing_tower"
msgstr "Town N/A <undefined_structure>. Denetsil evah dluohs uoy"

msgid "37707_sign_missing_foreign"
msgstr "PyGame - UnboundLocalError: Local variable 'map_id' referenced before assignment\n"
"Error 404: **** resources not found. Please notify tHe dEvEl0p#r$ @b0%t t#1# ##### ###########\n"
"01010010 01100101 01101101 01100101 01101101 01100010 01100101 01110010 00100000 01101101 01100101 00101110"

msgid "37707_sign_missing_hidden_read"
msgstr "W3 KN0W Y0U R3@D TH1$: Y0U H@D 833N W@RN3D."

msgid "37707_sign_missing_hidden_unread"
msgstr "1T i$ t00 L8 N0W"

msgid "37707_house"
msgstr "Strange: It's locked. No one seems to be using this building."

msgid "37707_mail"
msgstr "It's empty and full of spider webs."

msgid "37707_house_missing"
msgstr "Th3r3 is n0th1ng here. The7e n3vEr w@$."

msgid "37707_mail_missing"
msgstr "1t\"$ empty @nd y0u c@n $EE th3 v0id."

msgid "37707_flower"
msgstr "You sense a warm energy emanating from this flower. It's the only thing in this town your Tuxemon seem to enjoy."

msgid "37707_flower_missing"
msgstr "E330R: Event @ction set_monster_health contains inv@l1d p@r@meter$. He@l1ng aLL Tu+em0n.,."

msgid "37707_computer"
msgstr "Developer console: This is intended for Tuxemon developers only, for testing an experimental data loading system.\n"
"The variable for the new loader will now be enabled. Please report any issues you find at https://tuxemon.org\n"
"Developer note 1: This suppresses crashes for missing maps. The system may attempt to load invalid data!\n"
"Developer note 2: Do NOT save your game with this enabled, it may result in data corruption.\n"
"Developer note 3: As of switching to Python 3, data seems to be aggregated and combined in a very unusual manner. Please debug this!"

msgid "37707_tower_missing"
msgstr "Y0u c@nn0t ente7 @ bu1ldIng th@t d0e$ n0t e+i$t."

msgid "37707_exit_missing"
msgstr "<recovery_module>: GREETINGS ${{name}}. PLEASE UNDERSTAND THIS AREA NEVER EXISTED. YOU HAVE EXPERIENCED A SYSTEM ERROR.\n"
"<recovery_module>: THE GLITCH HAS NOW BEEN PATCHED. YOU MAY CONTINUE THE GAME NORMALLY FROM HERE ON. DO NOT ATTEMPT TO RETURN HERE.\n"
"<recovery_module>: WAKE UP. FORGET ALL. ALL IS BUT A DREAM..."

msgid "37707_villager_male_1"
msgstr "Blank: Hmph. Hi. Sorry: We're usually weary of outsiders. We only get visited... sometimes.\n"
"Blank: But since you're here, maybe you can do me a favor. It might sound strange of me to ask you this, yet I must know...\n"
"Blank: Do you know who I am? Have you... ever seen me? I'm curious: My name, do I have a...\n"
"Blank: No. Sorry: I have made a mistake. Please don't tell anyhone what I asked you. Carry on, enjoy your trip here."

msgid "37707_villager_male_2"
msgstr "Blank: You can't help any more. We are not allowed to talk about it. You cannot understand. Leave."

msgid "37707_villager_male_3"
msgstr "Blank: You... you will doom us all over again. Go back and never return!"

msgid "37707_villager_female_1"
msgstr "Wish: Oh... a newcomer! How did you get here? We haven't seen anyone new in... oh, never mind.\n"
"Wish: Welcome! Welcome to... oh my: We never got around to giving our town a name! Just call us whatever you'd like I guess.\n"
"Wish: Please make yourself at home. Usually there are more people around... it depends on the seed, maybe it's a bad omen today.\n"
"Wish: Let me know if you need anything that exists here. Just don't make the same mistake as the others: We don't want you to leave us too."

msgid "37707_villager_female_2"
msgstr "Wish: Please: Do not enter the tower. It hasn't been built yet."

msgid "37707_villager_female_3"
msgstr "Wish: No, no, no: Stop doing this! Do you not understand it's not there?"

msgid "37707_villager_male_missing"
msgstr "00000: i W@$ n3v3R B0rN\n"
"${{name}} ${{name}} ${{name}} ${{name}} ${{name}} ${{name}} ${{name}} ${{name}} ${{name}} ${{name}}"

msgid "37707_villager_female_missing"
msgstr "@*!^: 0H... @ n3wc0m3r! H0vv p1d y0v g3t he7e? <NONE> h3llen\"T $33N %^&one new 1n... ()h, never n3ver m3V3t N3W37 MIIIIIIIIND\n"
"@*!^: WElcoME! W3lcome t0... 0H N/A: We never g0t ar0und to gi^ing 0ur town {<1} We never g00000000 {<2} W3 neVer Bu1lt 0uR t0wN\n"
"TH S D ES N T EX ST Y U AR  C NNE  ED TO TH  V ID YO  M ST LEA E N W"

msgid "buddha_welcome"
msgstr "Welcome to Buddha Mountain!"

msgid "old_sphalian_house01"
msgstr "You watch some TV with your beloved Lv ${{monster_0_level}} ${{monster_0_name}}.,0"

msgid "old_sphalian_house02"
msgstr "Home Sweet Home"

msgid "old_sphalian_center01"
msgstr "Your tuxemon are now at full health!"

msgid "old_sphalian_center02"
msgstr "It says that it is under repair"

msgid "old_sphalian_town01"
msgstr "Sphalian Town - a quiet\, peaceful place"

msgid "rubberduck_cave_01"
msgstr "A good place to hide an item"

msgid "rubberduck_cave_02"
msgstr "If I could swim..."

msgid "rubberduck_cave_03"
msgstr "This ladder leads to nowhere"

msgid "rubberduck_city_01"
msgstr "The door won't open"

msgid "rubberduck_city_02"
msgstr "Maybe some good guys here"

msgid "rubberduck_city_03"
msgstr "Here you should be able to heal your monsters ... but no one here ..."

msgid "rubberduck_city_04"
msgstr "A mart ..."

msgid "rubberduck_city_05"
msgstr "Currently no one is living here"

msgid "rubberduck_city_06"
msgstr "Maybe someone evil / bad should be here"

msgid "rubberduck_city_07"
msgstr "Maybe make this door opened and put someone here"

msgid "rubberduck_city_08"
msgstr "Place for a cave route... maybe cave_01.tmx"

msgid "rubberduck_city_09"
msgstr "Where should this lead to??"

msgid "rubberduck_city_10"
msgstr "This is a secret place that can't be reached yet..."

msgid "37707_town01"
msgstr "You got a Fruitera for testing purposes. This will be removed later!"

msgid "mart_junkyard01"
msgstr "${{name}}: I got a Fruitera!"

msgid "mart_junkyard02"
msgstr "${{name}}: I got a Bamboon!"

msgid "mart_junkyard03"
msgstr "MAPLE: I got a Bamboon!"

msgid "mart_junkyard04"
msgstr "MAPLE: I got a Fruitera!"

msgid "mart_junkyard05"
msgstr "CARY: Well, you won this time. But next time, we'll win."

# Taba Town
msgid "maple_bedroom_sign"
msgstr "It's a calendar and the 27 April is circled in pink."

msgid "taba_house1_sign"
msgstr "Mr and Ms Clawbrew House"

msgid "taba_house2_sign"
msgstr "Legacy Library"

msgid "taba_house3_sign"
msgstr "The Thoughtful Leaf Inn"

msgid "taba_house4_sign"
msgstr "The Honorable Seagulls Pub"

msgid "taba_house1_calendar"
msgstr "It's a calendar and the 30 September and the 12 February are circled in red."

msgid "taba_house1_husband1"
msgstr "Tuxemon! I was among the most skilled trainer!"

msgid "taba_house1_wife1"
msgstr "Trainer? My husband is delusional."

msgid "taba_house1_reading"
msgstr "The book is Philosophy of Illusionary Studies by Jaiden Gemrevenza."

msgid "taba_house1_watching"
msgstr "It's a documentary about the strangest and most wonderful Tuxemon in the region,\n as well as the strange behaviors they have adopted."

msgid "taba_house2_owner1"
msgstr "Welcome to the Legacy Library! Feel free to look around, but quiet please."

msgid "taba_house2_reading1"
msgstr "The book is Visiting The King by Manolo Qai."

msgid "taba_house2_reading2"
msgstr "The book is Raised By Dreams by Louis Etrergo."

msgid "taba_house2_reading3"
msgstr "The book is Children Without Honor by Leslie Greninza."

msgid "taba_house2_reading4"
msgstr "The book is Sailing Into Eternitys by Laurine Doprachuld."

msgid "taba_house2_reader1a"
msgstr "I feel better at the sight of a book or a bookstore."

msgid "taba_house2_reader2a"
msgstr "It ignites my imagination."

msgid "taba_house2_reader3a"
msgstr "So I can live a thousand different lives."

msgid "taba_house2_reader4a"
msgstr "Reading stimulates my mind in a way that TV and movies will never be able to do."

msgid "taba_house2_books"
msgstr "000 - Computer science, information and general works, 100 - Philosophy and psychology\n"
"200 - Religion, 300 - Social sciences, 400 - Language, 500 - Pure Science, 600 - Technology\n"
"700 - Arts and recreation, 800 - Literature, 900 - History and geography"

msgid "taba_house3_owner1"
msgstr "Welcome to The Thoughtful Leaf Inn!"

msgid "taba_house3_client1a"
msgstr "I'm resting while my sister is probably reading some books."

msgid "taba_house3_client2a"
msgstr "Thinking too much can harm us."

msgid "taba_house3_client3a"
msgstr "It makes me think about my mom's house."

msgid "taba_house4_owner1"
msgstr "Welcome to The Honorable Seagulls Pub!"

msgid "taba_house4_client1a"
msgstr "My grandma used to do a similar dish!"

msgid "taba_house4_client2a"
msgstr "Eh? Just filling up an empty stomach."

msgid "taba_house4_client3a"
msgstr "Luckily I didn't pay for this. How can you pay for this?"

msgid "taba_house4_dish1"
msgstr "It's brown, dense, but it doesn't look like pudding..."

## DIALOG TRANSLATIONS ##
# spyder intros

msgid "spyder_intro_question"
msgstr "Do you want to skip the intro?"

msgid "spyder_intro00"
msgstr "Hello, I am the CEO of Omnichannel. We run the newspapers, TV channels and radio stations for this region.\n"
"It is my duty to inform you."

msgid "spyder_intro01"
msgstr "Tuxemon are the animals that inhabit this world.\n"
"They love to be captured so their masters can battle them for fun and profit.\n"
"The strongest win, just like in the world of business.\n"
"Most monsters are found in the wild. They morph into more advanced forms when they gain experience.\n"
"But the five Pillars that make up the Cathedral, that is, the five allied companies that operate in this region,\n"
"have improved on nature. This season, we offer five deluxe Tuxemon!"

msgid "spyder_intro02"
msgstr "These tuxemon morph immediately when exposed to a token - that's instant gratification!\n"
"What's more, they let you choose which form they morph into."

msgid "spyder_intro03"
msgstr "Tokens are available for a modest fee from all Pillars!\n"
"Ahem, what was I talking about?\n"
"Oh yes, each Pillar offers one of these exclusive Tuxemon."

msgid "spyder_intro_shopkeeper1"
msgstr "What a great presentation from our CEO! All Gold members are being offered a free tuxemon."

msgid "spyder_intro_shopkeeper2"
msgstr "Just fill in this form."

msgid "spyder_intro_question_name"
msgstr "What is your name?"

msgid "spyder_intro_shopkeeper3"
msgstr "Please, now return the form to the Shop Assistant, so we can give you the tuxemon."

msgid "spyder_intro_shopkeeper4"
msgstr "I'm sorry, you are not a Gold member. This offer is for Gold members only."

# spyder dialogs
msgid "spyder_papertown_stopthere"
msgstr "Hey! What do you think you're doing?\n It's not safe to go into the wilds unless you have a tuxemon.\n Come buy one from our shop."

msgid "spyder_papertown_homemaker1"
msgstr "How are you, ${{name}}? \n Quiet and solemn as always, I see."

msgid "spyder_papertown_mom1"
msgstr "Good morning sunshine! Rest here any time you like. \n Why am I saying that? You live here!"

msgid "spyder_papertown_mom2"
msgstr "Hello dear. I should get on with my inventing. \n Can't you occupy yourself? \n Back in my day, we could amuse ourselves with anything - a stick, a rock, rubbish we found in bins ... "

msgid "spyder_papertown_mom3"
msgstr "Oh, you found yourself a tuxemon. Congratulations! \n Why don't you head over to the next town and explore?"

msgid "spyder_papertown_mom4"
msgstr "Welcome back! Look at you, growing up so fast."

msgid "spyder_papertown_mom5"
msgstr "You know, Granny Piper next door has opened up her Daycare Centre. \n Well, not everyone can be an inventor, I guess. "

msgid "spyder_papertown_mom6"
msgstr "Congratulations! You took down the corporations! \n Of course, now lots of people don't have a job ... but you did the right thing. I think."

msgid "spyder_papertown_grannypiper1"
msgstr "Oh hello ${{name}}, I didn't see you there among all this hustle and debris! \n I can't wait till the Daycare Centre is installed!"

msgid "spyder_papertown_grannypiper2"
msgstr "You know, the Pipers made our fortune in the daycare business! \n I've been retired for ten years and I'm getting bored. I want to get back into it!"

msgid "spyder_papertown_danteshop"
msgstr "I'm working, boss, I'm working! \n Oh, it's just you. You know, we throw out so much of our stock. \n It's such a terrible waste. It all goes into the bins behind the back of the Store."

msgid "spyder_papertown_myfirstmon"
msgstr "Hey, you came! That's great.\n When the fancy new tuxemon come through from the Cathedral, we just threw all our old ones in the bin!\n It seems like such a waste, especially when kids like you don't have any!"

msgid "spyder_papertown_myfirstmon_notmet"
msgstr "I recognize you, you're the kid who hasn't got a Gold Pass. \n You know, I might be able to help you out. \n When the fancy new tuxemon come through from the Cathedral, we just threw all our old ones in the bin!\n It seems like such a waste, especially when kids like you don't have any!"

msgid "spyder_papertown_myfirstmon1"
msgstr "*rummages* *rumages* "

msgid "spyder_papertown_myfirstmon2"
msgstr "Here we go, looks like there's monsters in most of these bins. \n Sounds like my boss is calling. Good luck!"

msgid "spyder_papertown_thereis"
msgstr "There is something here..."

msgid "spyder_papertown_trash"
msgstr "Just trash"

msgid "spyder_papertown_rockitten"
msgstr "Do you want ROCKITTEN?"

msgid "spyder_papertown_lambert"
msgstr "Do you want LAMBERT?"

msgid "spyder_papertown_nut"
msgstr "Do you want NUT?"

msgid "spyder_papertown_tweesher"
msgstr "Do you want TWEESHER?"

msgid "spyder_papertown_agnite"
msgstr "Do you want AGNITE?"

msgid "spyder_papertown_firstfight"
msgstr "Hey, what are you doing rummaging in bins? That's gross - and it's against the rules! \n ... \n What, they were throwing out perfectly good tuxemon? \n ... \n Well, if they were perfectly good, they wouldn't throw them out, would they? \n They must be inferior to the new models. Here, I'll show you! "

msgid "spyder_papertown_firstfight_win"
msgstr "Huh, must be a fluke. There's no way the new model would be worse than the old!"

msgid "spyder_papertown_firstfight_lose"
msgstr "As expected! Old models can't compare to new ones!"

msgid "spyder_papertown_firstfight_after"
msgstr "I'll heal you up this time, but I'm not a charity. Rest up at home next time your monsters get worn out."

msgid "spyder_cottontown_monk"
msgstr "I am assigned by the Dojo of the Five Elements to tend the statues here. \n But Omnichannel is planning to expand its offices into this space. \n I don't know what will happen to the statues when they do."

msgid "spyder_cottontown_hackerintro"
msgstr "Hey, cool tuxemon! Can I see the receipt? \n ... \n Just kidding, I had a feeling you hadn't picked it up using, ah, official channels. \n For years, the Five Pillars have controlled the strongest tuxemon. \n Do you think it'd be cool to poke them in the eye? \n ... \n Good! I have a project for you. Meet me in the Cafe!"

msgid "spyder_cotton_cafegranny"
msgstr "Hmm, I'm not sure I fancy this coffee."

msgid "spyder_cotton_cafeassistant"
msgstr "Do you collect tuxemon? I'd like to start but I'm afraid to leave the city."

msgid "spyder_cotton_homemaker1"
msgstr "Are you here for the talk? I'm so excited for the launch."

msgid "spyder_cotton_homemaker2"
msgstr "Tuxepedia is great, isn't it? I'm one of the programmers. Tell me if you find any bugs."

msgid "spyder_cottontown_stopthere"
msgstr "Hey, that's not cool! You have to come to my talk at the cafe before you run off!"

msgid "spyder_cottontown_followme"
msgstr "The Cafe is located on the other side of these houses."

msgid "spyder_cottontown_mom"
msgstr "Well hello stranger! What are you doing going into a Cafe? \n You know caffeine is bad for you. I'm kidding! \n You're a grown up of 12 years old, you can do whatever you like! ... No alcohol .... \n But you should call home more often. I want someone to tell about my inventions. \n ... Oh, I forget, you haven't got a phone yet. Here's one I invented. I call it the Nu Phone! \n You can install all sorts of apps on it. It already has the Map App, so you'll never get lost!"

msgid "spyder_cottontown_mom1"
msgstr "Talk about a parting shot!\n Omnichannel seems to have pulled the plug on the region's computer network.\n At least, I hope it's nothing more serious than that."

msgid "spyder_cottontown_hacker1"
msgstr "Great work on Tuxepedia, my friend.\n You're our top contributor."

msgid "spyder_cottontown_mom2"
msgstr "!!!"

msgid "spyder_cottontown_hacker2"
msgstr "Right, right!\n There's a data center along the river to the north-east of Timber Town.\n If Omnichannel's done anything to the computer network, they would have done it there."

msgid "spyder_pc_alert"
msgstr "Kernel panic - not syncing: Fatal Machine check"

msgid "spyder_cottontown_enforcer"
msgstr "Butt out of it, kid, this is private property!"

msgid "spyder_cottontown_enforcer1"
msgstr "I told you before - scram!"

msgid "spyder_cottontown_enforcer2"
msgstr "It is I who must scram!"

msgid "spyder_cottontunnel_professor1"
msgstr "Drat this infernal maze of tunnels... \n Oh, hello child... \n Me, lost?...  \n Not at all. I know exactly where I am."

msgid "spyder_cottontunnel_shopassistant1"
msgstr "I hope the professor is okay. He said he saw a fossil and ran off!"

msgid "spyder_cottontunnel_carlos1"
msgstr "I fell down a crack in the Dragon's Cave and wound up here somehow.\n Show me out of here, peasant!"

msgid "spyder_cottontunnel_carlos2"
msgstr "Hmm, perhaps I could have phrased that more nicely."

msgid "spyder_cottoncafe_hackerchat"
msgstr "It's so cool that you're helping with Tuxepedia.\n  ... \n Is there a prize for adding all the tuxemon? \n Only the satisfaction of helping the human race, man."

msgid "spyder_cottoncafe_barmaidintro"
msgstr "We call ourselves Team Bazaar. Maybe that's a little pretentious. \n We're a group of rogues and scoundrels who like to get together to drink coffee, discuss philosophy and defy our corporate overlords! \n We try to look out for each other. For example, unlike the Cathedral we don't charge for you to heal your tuxemon! \n Would you like me to heal them now?"

msgid "spyder_cottoncafe_barmaid"
msgstr "Welcome back. Shall I chuck your tuxemon in the healing unit?"

msgid "spyder_cottonart_barmaid"
msgstr "Do you like my set? \n They capture my early days as a professional tuxemon trainer, before I retired on my winnings. \n  I call them: 'Monsters' Eyes Meet', 'Starry, Starry, Starry Night' and 'Trepidation'. They're for sale! \n Get them while they're hot! Just 1,000 each."

msgid "spyder_cottonart_barmaid_bundle"
msgstr "Do you want to buy all three paintings for ${{currency}}3,000?"

msgid "spyder_cottonart_barmaid_single"
msgstr "Do you want to buy this painting for ${{currency}}1,000?"

msgid "spyder_cottonart_barmaid_painting_sold_billie"
msgstr "The painting has been bought and donated back to the gallery by Billie!"

msgid "spyder_cottonart_barmaid_bundle_sold"
msgstr "It looks like you're my collector now! I'll replace the original with copies!"

msgid "spyder_cottonart_billie"
msgstr "I see you're trying to broaden your horizons. That's cute. Just try not to touch anything."

msgid "spyder_cottonart_granny"
msgstr "I must be getting nostalgic. I almost said \n \"Back in my day, things were better!\""

msgid "spyder_cottonart_goth"
msgstr "I used to enjoy coming here every weekend to look at the paintings. \n Now all the best ones have been sold and the tickets are too expensive. \n But my nanna wanted to come, so ..."

msgid "spyder_cottonart_florist"
msgstr "What do you think of the blue painting of a ship in the harbour? \n It's in the impressionist style - that means it tries to capture how light looks and behaves. \n See the small red sun reflected along the waves of the water?"

msgid "spyder_cottonart_shopkeeper"
msgstr "Welcome to the Cotton Town Art Gallery. Ah - I mean Art Shop! \n Ever since they cut our funding, we've had to sell the artworks instead of just displaying them. \n Entry is ${{currency}}50. It goes towards the company's annual dividend."

msgid "spyder_cottonscoop_shopassistant"
msgstr "Tuxeballs allow you to capture tuxemon and keep them as servants. \n They're most effective when used on injured and low-level tuxemon. \n Select them during battle from your Item menu."

msgid "spyder_cottonscoop_deviceoffer"
msgstr "Welcome customer. Today, we're promoting Tuxeballs. Do you know what those are?"

msgid "spyder_cottonscoop_devicenoexplan"
msgstr "     Okay, well here's five as a free sample. \n If you have any questions about how Tuxeballs work, just ask my assistant!"

msgid "spyder_cottonscoop_deviceexplan"
msgstr "Let my assistant introduce you."

msgid "spyder_cottonscoop_deviceexplan2"
msgstr "Tuxeballs allow you to capture tuxemon and keep them as servants. \n They're most effective when used on injured and low-level tuxemon. Select them during battle from your Item menu. \n Thank you for listening. Here's five Tuxeballs as a free sample. "

msgid "spyder_cotton_tuxepediaahem"
msgstr "Ahem."

msgid "spyder_cotton_tuxepediaintro"
msgstr "Currently, the only reliable information about tuxemon is from the expensive and incomplete Encyclopaedia Tuxemon! \n That's not cool; information should be freely available. That's why we're introducing Tuxepedia. \n It's open source, it's free, it's available for everyone to read, write and edit. How cool is that? \n You can open Tuxepedia from the menu. "

msgid "spyder_cotton_tuxepediaintro2"
msgstr "All it takes to add information is for you to catch that particular tuxemon. It's so cool."

msgid "spyder_cotton_tuxepediaintro3"
msgstr "You are so engrossed reading the new entries, that you don't notice people leaving."

msgid "spyder_cotton_tuxepediaintro4"
msgstr "It's so cool that you came. There's still so many tuxemon to be added - over a hundred, I think. \n You could really get into it, and make a difference to the world. "

msgid "spyder_cotton_cafegoth"
msgstr "Don't look at me. I'm just here for the free canapes."

msgid "spyder_cotton_cafeflorist1"
msgstr "Shhh, it's about to begin."

msgid "spyder_cotton_cafeflorist2"
msgstr "I can't wait to fact-check everyone else's entries. \n You better make sure you have good sources!"

msgid "spyder_route2_billie1"
msgstr "Hey cheapskate! Still got your stolen tuxemon?"

msgid "spyder_route2_billie2"
msgstr "This was a fluke. My tuxemon were expensive, and that means that they're high quality."

msgid "spyder_route2_graf1"
msgstr "I'm an ace - in battling and tennis!"

msgid "spyder_route2_marion1"
msgstr "So many tasty ants around! ... For my Aardorn, I mean."

msgid "spyder_route2_roddick1"
msgstr "When I was ambushed on the dunny by SPIGHTER I was pretty creeped out."

msgid "spyder_route2_roddick2"
msgstr "Hey, you didn't seem creeped out at all!"

msgid "spyder_citypark_maniac"
msgstr "Phew, we're pooped!"

msgid "spyder_citypark_granny"
msgstr "We'll walk back to Leather Town after a little rest."

msgid "spyder_citypark_florist"
msgstr "Enjoy the flower display! It's the pride of Leather Town."

msgid "spyder_citypark2_florist"
msgstr "The flowers look okay, don't they? ... Ever since the mining began in Leather Town, the flowers have been under the weather!"

msgid "spyder_route2_graf2"
msgstr "I got served."

msgid "spyder_route2_marion2"
msgstr "I don't eat ants."

msgid "spyder_citypark_frances2"
msgstr "You must come and visit some time. "

msgid "spyder_citypark_frances1"
msgstr "I have the finest gardens in all the land. That's why these Shybulb keep turning up."

msgid "spyder_citypark_bobette1"
msgstr " I love cats. An Aardorn is basically a cat, right?"

msgid "spyder_citypark_bobette2"
msgstr " A cat would have won …"

msgid "spyder_citypark_edith1"
msgstr "Hey, did you say I'm like my tuxemon? I'll fight you for that!"

msgid "spyder_citypark_edith2"
msgstr "Hmm, you may have a point."

msgid "spyder_museum_entrance1"
msgstr "Welcome to the museum of natural history! It's free, but depends on your generous donations. Would you consider a donation of ${{currency}}50?"

msgid "spyder_museum_entrance2"
msgstr ""
"Please explore our five sections, and make sure to read about our five "
"sponsors."

msgid "spyder_museum_entrance3"
msgstr "Unfortunately we now need to charge for tickets. ${{currency}}100 please."

msgid "spyder_museum_shopkeeper_chat"
msgstr "I volunteer to keep the museum as affordable as possible. "

msgid "spyder_museum_miner1"
msgstr "There used to be a whole section here on the history of our world! \n But when Nimrod became the sponsor, they replaced it with just military history! \n Now everyone is just inventing their own theories of world history!"

msgid "spyder_museum_postboy1"
msgstr "Did you know that the first spectacles were made of beryl, not glass? \n … \n I learned that last year from a guide at this museum! But there aren't any guides around this place any more."

msgid "spyder_leather_maniac" 
msgstr "How is your adventure so far? \n ... \n Wow, so talkative! You are really coming out of your shell." 
msgid "spyder_route3_sign"
msgstr "Rehabilitation will begin as soon as possible. \n Please stop nagging us."
msgid "spyder_route3_drag1" 
msgstr "AGENT: What happened to the excavation? \n SHAFT BOSS: We got ... interrupted. By ... a kid. \n AGENT: A kid?! \n SHAFT BOSS: But we did manage to recover one ... \n AGENT: Hush! You know that's top secret. Alright, hand it over and scram! \n SHAFT BOSS: Okay, here ... uh!" 
msgid "spyder_route3_drag2" 
msgstr "AGENT: What the?! Come with me, you can explain this to HQ!" 

msgid "spyder_route3_zoolander1"
msgstr "A boulder is causing problems for travellers? \n It's \"our fault\"? \n Who cares? We've got urgent work to do!"

msgid "spyder_route3_zoolander2"
msgstr "Ah, I dropped my sledgehammer!"

msgid "spyder_route3_qqq1"
msgstr "Ah, the Enforcers weren't meant to let anyone out!"
msgid "spyder_route3_qqq2"
msgstr "I'll reveal nothing about our plot! In fact, forget I said anything about a plot!"
msgid "spyder_route3_novak1"
msgstr " My Elofly is a genius! I'm going to collect as many as I can."
msgid "spyder_route3_novak2"
msgstr "Hmm, not smart enough ..."
msgid "spyder_route3_weaver1"
msgstr "Hey, butt out of it! This mine site belongs to Shaft!"
msgid "spyder_route3_weaver2"
msgstr "Go on, get out!"
msgid "spyder_route3_curie1"
msgstr "Look at my magnificent invention!"
msgid "spyder_route3_curie2"
msgstr "Why did you do that?"
msgid "spyder_route3_connor1"
msgstr "My Weavifly is fighting fit now - there was a while there where it couldn't fly."
msgid "spyder_route3_connor2"
msgstr "Oh well, this will be a learning experience for them."
msgid "spyder_route3_roxby1"
msgstr "Bring that pile driver over here and be quick! Hey ... you don't look like a miner. "
msgid "spyder_route3_roxby2"
msgstr "Scram! "
msgid "spyder_route3_roxby3"
msgstr "I hope Boss is not mad - she gets angry so fast, \n But she is a nice person and has a heart like a diamond."
msgid "spyder_route3_surat1"
msgstr " They call it the \"dark artery\" - the fossilised blood and bone of ancient tuxemon beneath the soil. \n And we get to dig it up!"
msgid "spyder_route3_surat2"
msgstr "I knew you wouldn't understand. "
msgid "spyder_route3_surat3"
msgstr "Scram! You're getting in our way."

msgid "spyder_route3_twig1"
msgstr "Some of the stuff we're digging up belongs in a museum! \n Wait, you don't work here. "

msgid "spyder_route3_twig2" 
msgstr "Don't mention that museum stuff to the boss, okay?" 
msgid "spyder_route3_twig3" 
msgstr "I will train more and become as strong as our Boss. \n She worked so hard to become the leader, I wanna be like her someday." 
msgid "spyder_route3_wanda1" 
msgstr "All I ever seem to catch is boring Nudiflot!" 
msgid "spyder_route3_wanda2" 
msgstr "The fishing's good in Flower City - but who wants to walk that far? \n Here, you can have my Fishing Rod." 

msgid "spyder_papertown_danteresting"
msgstr "I'm working, boss, I'm working! \n Oh, it's just you. You know, we throw out so much of our stock. It's such a terrible waste. \n It all goes into the bins behind the back of the Store."

msgid "spyder_cotton_nurse1" 
msgstr "Welcome to the Cathedral Centre! \n Do you want to heal your Tuxemon?"

msgid "spyder_wayfarer_shopkeeper"
msgstr "Sorry mate, no rooms available. \n The Enforcers say a rare disease has broken out among some guests' tuxemon, so we're under quarantine. \n I can heal your tuxemon for you, though?"


msgid "spyder_wayfarer_nurse"
msgstr "There are sick tuxemon in this building. Best to leave it to the Enforcers to sort everything out. \n If you keep going, I can't make any promises about how they'll respond. "

msgid "spyder_wayfarer_granny"
msgstr "I can't explain it ... one moment my Cairfrey was healthy, the next it was sick! \n At least the Enforcers arrived so soon. "
msgid "spyder_wayfarer_maniac"
msgstr "My tuxemon aren't sick! This is just an excuse to sell us medicine we don't need. \n When I was your age, we didn't have medicine. We swam in mountain streams and if you got a sniffle, well, tough! \n And anyway, I saw the Enforcers coming down Route 4 before anyone so much as sniffled, so how could \n ... \n ah ah achoo! \n ... \n That doesn't mean anything. I have an itchy nose."
msgid "spyder_wayfarer1_maniac"
msgstr "Hey, buddy, do you want my Botbot?"
msgid "spyder_wayfarer1_maniac1"
msgstr "I dunno how long I'm going to be stuck here, so it might as well get to explore with you."
msgid "spyder_wayfarer1_maniac2"
msgstr "A little privacy, please! "
msgid "spyder_wayfarer1_morton1"
msgstr "I'm stuck in this room until my tuxemon got better, so there's nothing to do but battle!"
msgid "spyder_wayfarer1_morton2"
msgstr "Now there's nothing to do!"
msgid "spyder_wayfarer1_jessie1"
msgstr "The Enforcers were so prompt and helpful! I guess Scientist James alerted them as soon as possible."
msgid "spyder_wayfarer1_jessie2"
msgstr "You're not as helpful as an Enforcer. Or as handsome. "
msgid "spyder_wayfarer1_nightshade1"
msgstr "It's embarrassing. All the Nurses' tuxemon got sick, but the Enforcers' tuxemon are fighting fit!"
msgid "spyder_wayfarer1_nightshade2"
msgstr "I guess we have a lot to learn about tuxemon care."
msgid "spyder_wayfarer1_victor1"
msgstr "Hey, you're not leaving with potentially infected tuxemon!"
msgid "spyder_wayfarer1_victor2"
msgstr "Stop right there! Or, um ..."
msgid "spyder_wayfarer1_morningstar1"
msgstr "I'm not surprised to see you here. "
msgid "spyder_wayfarer1_morningstar2"
msgstr "Come back and see me later - next patient please!"
msgid "spyder_wayfarer1_bravo1"
msgstr "This enforcement action is sponsored by Omnichannel: The Only News You Need. "
msgid "spyder_wayfarer1_bravo2"
msgstr "Please do not let my battling performance affect your opinion of Omnichannel: The Only News You Need. "
msgid "spyder_wayfarer1_james1"
msgstr "I wonder how the Enforcers got here so quickly! Nurse Jessie must have called them."
msgid "spyder_wayfarer1_james2"
msgstr "I'm glad Jessie didn't see my lose like that!"
msgid "spyder_wayfarer1_bismuth1"
msgstr "I hope this isn't related to those sick tuxemon at Scoop Farms!"
msgid "spyder_wayfarer1_bismuth2"
msgstr "Bummer!"
msgid "spyder_wayfarer1_ratcher1"
msgstr "You should let the patients rest!"
msgid "spyder_wayfarer1_ratcher2"
msgstr "Now I need a rest!"
msgid "spyder_route4_marshall1"
msgstr "I'm working on a gigantic cannon!"
msgid "spyder_route4_marshall2"
msgstr "It might need some work."
msgid "spyder_route4_roger1"
msgstr "We can learn a lot about strategy from tuxemon."
msgid "spyder_route4_roger2"
msgstr "I could learn a lot about strategy from you!"
msgid "spyder_route4_wulf1"
msgstr "Ah, just collecting some medicinal supplements"
msgid "spyder_route4_wulf2"
msgstr "Ooh, I feel so emasculated!"
msgid "spyder_route4_rincewind1"
msgstr "Finally, a use for K9!"
msgid "spyder_route4_rincewind2"
msgstr "It wasn't that useful."
msgid "spyder_route4_rosamund1"
msgstr "Try to fight me and you'll get your just desserts!"
msgid "spyder_route4_rosamund2"
msgstr "Revenge is best served cold. "
msgid "spyder_route4_beck1"
msgstr "Your serve!"
msgid "spyder_route4_beck2"
msgstr "Game, set, match."
msgid "spyder_barmaid_cafe1"
msgstr "Are you okay?\n I guess all your tuxemon were infected, so the Enforcers took them to the Hospital!"
msgid "spyder_barmaid_cafe2"
msgstr "You can use the PC to get out some non-infected tuxemon."
msgid "spyder_barmaid_cafe3"
msgstr "Oh dear, you're totally out of tuxemon.\n Well, I have this Nudiflot I don't really want."
msgid "spyder_enforcer_candy1"
msgstr "Stop right there!\n We are taking all infected tuxemon to the Hospital to be quarantined\n until Greenwash develops a cure for the virus."
msgid "spyder_enforcer_candy2"
msgstr "Wow! I guess you get to keep them all\n ... Uh ... I mean, good job keeping your tuxemon free from disease.\n You may go."
msgid "spyder_enforcer_candy3"
msgstr "Ha! I mean, oh dear, your tuxemon are infected and must be quarantined.\n Hand them over now ..."
msgid "spyder_enforcer_candy4"
msgstr "Don't you even think of trying to steal your tuxemon back from the Hospital.\n The scanners are set up to reject all known tuxemon and human DNA!"
msgid "spyder_route4_billie1"
msgstr "I've got all the latest gear and the best tuxemon. What have you got?"
msgid "spyder_route4_billie2"
msgstr "I guess money can't buy everything, after all."
msgid "spyder_routea_billie1"
msgstr "Hey cheapskate! We bought a little surprise for you from the store."
msgid "spyder_routea_billie2"
msgstr "It didn't work this time ... but at least we didn't fish it out of the trash!"
msgid "spyder_routea_rosy"
msgstr "Rosy"
msgid "spyder_routea_lotu"
msgstr "Lotu"
msgid "spyder_routea_connie"
msgstr "Connie"
msgid "spyder_routea_lexi"
msgstr "Lexi"
msgid "spyder_routea_joe"
msgstr "Joe"
msgid "spyder_routea_koan"
msgstr "Koan"
msgid "spyder_routea_dagger"
msgstr "Dagger"
msgid "spyder_routea_doris"
msgstr "Doris"
msgid "spyder_routea_vince"
msgstr "Vince"

msgid "spyder_routea_rosy1"
msgstr "I came here to play with my Shammer, but he's just lazing around in the sun."
msgid "spyder_routea_rosy2"
msgstr "That perked him up, thank you!"
msgid "spyder_routea_lotu1"
msgstr "You younglings, always in such a rush to experience the world."
msgid "spyder_routea_lotu2"
msgstr "Leave time to stop and smell the flowers every once in a while."
msgid "spyder_routea_connie1"
msgstr "A morning run's just the thing to clear the head."
msgid "spyder_routea_connie2"
msgstr "A tuxemon battle, that's the tonic!"
msgid "spyder_routea_lexi1"
msgstr "There's some great tuxemon on this route!"
msgid "spyder_routea_lexi2"
msgstr "I simply love bugs, don't you?"
msgid "spyder_routea_joe1"
msgstr "I got my report card from school yesterday."
msgid "spyder_routea_joe2"
msgstr "'Needs improvement.'' Where have I heard that before?"
msgid "spyder_routea_koan1"
msgstr "Flower City is cold but I like where I'm living."
msgid "spyder_routea_koan2"
msgstr "What can I possibly say?"
msgid "spyder_routea_dagger1"
msgstr "Someone said you were asking after me."
msgid "spyder_routea_dagger2"
msgstr "No one said you were asking after me. I'm just a blaggard."
msgid "spyder_routea_doris1"
msgstr "I love the color of the leaves this time of year."
msgid "spyder_routea_doris2"
msgstr "Thank you. It's always a pleasure to battle someone new."
msgid "spyder_routea_vince1"
msgstr "I love to just sit by myself in the park and read."
msgid "spyder_routea_vince2"
msgstr "... Just me, alone in nature."
msgid "spyder_routea_vince3"
msgstr "... Gee, you really can't take a hint can you kid?"
msgid "spyder_routea_vince4"
msgstr "Oh golly, my spine is broken! On my book, I mean."
msgid "spyder_routea_maniac"
msgstr "It's funny\n I come to the park to get away from people\n but I always end up running into someone I know!"
msgid "spyder_routea_little1"
msgstr "The access is blocked. A landslide damaged the route."
msgid "spyder_routea_firefighter"
msgstr "It's so quiet here.\n It's a nice break from the noise of the city."

msgid "spyder_magician_timber"
msgstr "Hey, that's a nice phone you've got there ... Your mum made it for you? Heaps cool! \n Then you've gotta install my newest social media app. It's called Contacts App. \n It keeps track of all the people you meet and tells you what they're up to."
msgid "spyder_candy_catgirl1"
msgstr "You know, I'm just fascinated by fossils. You know - SHAMMER, RHINCUS, that kind of thing."
msgid "spyder_candy_catgirl2"
msgstr "Do you have a fossil tuxemon?"
msgid "spyder_candy_catgirl_nofossil"
msgstr "No? Well, you know where you can find me."
msgid "spyder_candy_catgirl_willtrade"
msgstr "You do? Want to trade it for a PROPELLERCAT?"
msgid "spyder_candy_prof1"
msgstr "ZUNNA! This darn tuxemon is eating me out of house and home."
msgid "spyder_candy_prof_nocateye"
msgstr "I wish I could trade it for a nice quite tuxemon, like a CATEYE."
msgid "spyder_candy_prof_willtrade"
msgstr "I'm the luckiest professor in the region of Fondent."

msgid "spyder_candy_eliane1"
msgstr "Welcome to my market garden.\n I grow plants.\n Would you like me to harvest some crops for you?"

msgid "spyder_candy_eliane2"
msgstr "How did you enjoy the fruits of my labours?"

msgid "spyder_candy_eliane3"
msgstr "Here, you have it."

msgid "spyder_candy_eliane4"
msgstr "It may be important."

msgid "spyder_timber_firefighter1"
msgstr "Hey, do you treat your tuxemon with proper respect?! \n Sorry, I can be very blunt. \n But you wouldn't believe the damage that tuxemon can do if they aren't taken proper care of."        
msgid "spyder_timber_firefighter_nochillimp"
msgstr "Last week a Tikoal almost burnt down its owner's house!"
msgid "spyder_timber_firefighter_willtrade"
msgstr "Hey, do you want a TIKOAL? I could really do with a CHILLIMP, if you've got one."
msgid "spyder_flower_mieke1"
msgstr "It's exciting for us to visit the region of Fondant! You have such unique tuxemon here ... \n Hey, do you want to trade? My Conileaf for a creature that we don't have back home ... \n How about Budaye?"
msgid "spyder_flower_mieke_nobudaye"
msgstr "Oh it doesn't matter - I can see you don't have a Budaye."
msgid "spyder_flower_mieke_willtrade"
msgstr "Well, great! Here you go."
msgid "spyder_flower_fez1"
msgstr "Everyone in our region has to pick from one of the same five boring tuxemon. \n I know like a hundred people with a Foxfire ... \n Hey, do you want to trade? My Foxfire for an Ignibus?"
msgid "spyder_flower_fez_noignibus"
msgstr "Oh it doesn't matter - I can see you don't have an Ignibus."
msgid "spyder_flower_fez_willtrade"
msgstr "Well, great! Here you go."
msgid "spyder_flower_cady1"
msgstr "Oh I'd just love to have a souvenier to take back home with me. \n I just adore those sweet little Grintot. Could you get me one? \n I could give you my Hampotamos in exchange?"
msgid "spyder_flower_cady_nogrintot"
msgstr "Oh it doesn't matter - I can see you don't have a Grintot. "
msgid "spyder_flower_sandy1"
msgstr "This Pharfan keeps spraying me with water. What a drag! \n Hey, do you want it? You'd have to give me a Tweesher in return."
msgid "spyder_flower_sandy_notweesher"
msgstr "Oh it doesn't matter - I can see you don't have a Tweesher."
msgid "spyder_flower_cady_willtrade"
msgstr "Well, great! Here you go."
msgid "spyder_flower_teach1"
msgstr "Oh where has my other student gotten to?"
msgid "spyder_flower_monk1"
msgstr "I'm sorry, only experienced trainers are allowed past this point."
msgid "spyder_flower_monk2"
msgstr "Welcome master."



msgid "spyder_flower_petshopassistant"
msgstr "Hello - we are the Pet Shop Boys. Are you interested in buying a tuxemon?"
msgid "spyder_flower_petshopassistant1"
msgstr "Each for ${{currency}}500"
msgid "spyder_flower_petshopkeeper1"
msgstr "I found these eggs in the bough of a tree, and hatched them! \n They appear to be a previously unknown tuxemon. \n I call them Vivipere! I wonder what they morph into."
msgid "spyder_flower_petshopkeeper2"
msgstr "Tell you what, why don't I give you one and you can come back and tell me what it morphs into!"
msgid "spyder_flower_petshopkeeper3"
msgstr "Did you get Vivipere to morph yet?"
msgid "spyder_flower_petshopkeeper4"
msgstr "You got it to morph? \n ... \n And you did it in that particular way? \n I see. Hmmm, I don't really like the look of that morph. \n If I give you another Vivipere, can you bring it back if it ever morphs into something different?"
msgid "spyder_route1_beachcomber"
msgstr "To run, just hold down the SHIFT key. \n Look! I'm free as an ELOFLY!"
msgid "spyder_cottonhouse1_homemaker"
msgstr "I feel so safe seeing all the Enforcers around. You can never be too careful. \n The newspapers are always reporting terrible crimes in this very region!"
msgid "spyder_cottonhouse1_firefighter"
msgstr "Did you know it's possible for tuxemon to have two elements? \n Even a technique can belong to two elements at one."
msgid "spyder_cottonhouse2_magician"
msgstr "Some conditions replace one another. \n Learning how conditions interact is key to becoming a master of tuxemon fighting."
msgid "spyder_cottonhouse2_catgirl"
msgstr "Have you met the old man in City Park? He's obsessed with breaking records!"
msgid "spyder_cottonhouse2_shopkeeper"
msgstr "I don't have a problem with people from other regions. \n Just don't come after my job, alright?"
msgid "spyder_route5_granny"
msgstr "This park is much more salubrious with the Nimrod construction keeping the Flower City riff-raff out. "
msgid "spyder_leatherhouse1_florist"
msgstr "There used to be several TV and radio stations operating, but Omnichannel ran them out of business. \n Now we don't have to worry about different journalists contradicting each other."
msgid "spyder_leatherhouse2_tv"
msgstr "A little green mon is lifting a ship out of a swamp."
msgid "spyder_leatherhouse2_scientist"
msgstr "I work for Shaft. \n ... \n Where's my helmet? I don't need one, I control the truck remotely from our offices. \n Pretty soon, most jobs in the mines will be automated. "
msgid "spyder_leatherhouse2_miner"
msgstr "You won't believe what they're digging up in Route 3. \n I've never seen an egg that big. \n Oops, I've said too much. "
msgid "spyder_route1_routesign"
msgstr "Route 1. Take care!"
msgid "spyder_flowerhouse1_tv"
msgstr "Two mons are having a fight. \"I'm not your friend, Budaye\", one says."
msgid "spyder_flowerhouse2_soldier"
msgstr "I worked for Nimrod during the war. \n Not that I got a medal. Or a parade. \n They don't hand those out to mercenaries."
msgid "spyder_flowerhouse2_scientist"
msgstr "Radio FUD wakes me up every morning. \n Not sure I care for their politics, but at least they call it how they see it!"
msgid "spyder_flower_florist"
msgstr "There used to be a riverboat captain here who could take you up and down the river. \n But I haven't seen him for a few days. "
msgid "spyder_flowerhouse1_firefighter"
msgstr "The five Pillars are the only big companies in this region. They have a lot of sway."
msgid "spyder_flowerhouse1_granny"
msgstr "Scoop has managed to cut the price of beef yet again! I don't know how they do it. "
msgid "spyder_nimrod_chromerobo1"
msgstr "Boop beep"
msgid "spyder_nimrod_chromerobo2"
msgstr "Shoop dee doo woop"
msgid "spyder_nimrod_xeon1"
msgstr "Whoo ... burr ... target acquired"
msgid "spyder_nimrod_xeon2"
msgstr "... Daisy, Daisy, give me your answer do ..."
msgid "spyder_nimrod_thatcher1"
msgstr "Woo-wee. Look at that. Those protesters won't know what hit them."
msgid "spyder_nimrod_thatcher2"
msgstr "No comment. "
msgid "spyder_nimrod_dirk1"
msgstr "Are you here for the investor presentation? \n Nimrod shares are a great buy - armies always need weapons!"
msgid "spyder_nimrod_honour1"
msgstr "Don't you dare touch those prototypes! "
msgid "spyder_nimrod_honour2"
msgstr "Leave those prototypes alone!"
msgid "spyder_nimrod_antimony1"
msgstr "Oh god, you destroyed the prototypes. We were just about to start mass production."
msgid "spyder_nimrod_antimony2"
msgstr "Years of work, down the drain in minutes. "
msgid "spyder_nimrod_berke1"
msgstr "Don't hurt me, I just write the contracts! I haven't done anything wrong! \n ... \n I mean, no one has done anything wrong. This is all legal and above board."
msgid "spyder_nimrod_rebel1"
msgstr "Did the Cathedral send you for that new shipment of ... \n No? \n Oh."
msgid "spyder_nimrod_rebel2"
msgstr "The shipment I was asking about was full of... um ... teddybears."
msgid "spyder_nimrod_maverick1"
msgstr "At night I play guitar by myself."
msgid "spyder_nimrod_maverick2"
msgstr "I wish I knew someone I could play music with."
msgid "spyder_nimrod_justice1"
msgstr "Ask not for whom Ghosteeth tolls!"
msgid "spyder_cotton_lazybrute"
msgstr "Buzz off, this tunnel is still under construction."
msgid "spyder_nimrod_justice2"
msgstr "It tolls for me."
msgid "spyder_nimrod_mace1"
msgstr "I want to quit and become a musician."
msgid "spyder_nimrod_mace2"
msgstr "I'll call my band, \"Machine Gun Fellows\"."
msgid "spyder_nimrod_argon1"
msgstr "We fight wars with humans and tuxemon. Many dead, many more injured. \n Using robos instead is the only moral course of action."
msgid "spyder_nimrod_argon2"
msgstr "I knew I wouldn't be able to convince you."
msgid "spyder_nimrod_zircon1"
msgstr "If you truly loved tuxemon, you would support us replacing them in war with robos."
msgid "spyder_nimrod_zircon2"
msgstr "I wish I'd replaced my tuxemon with robos. "
msgid "spyder_nimrod_archer1"
msgstr "How's the fusion technology coming along? We ... Wait, you're not from Greenwash!"
msgid "spyder_nimrod_archer2"
msgstr "Keep your mouth shut, okay?"
msgid "spyder_nimrod_bowie1"
msgstr "Our law enforcement would be a lot easier with some military hardware, friend. ... Who are you? "
msgid "spyder_nimrod_bowie2"
msgstr "That military hardware question was hypothetical, okay?"
msgid "spyder_nimrod_tru1"
msgstr "My weapons have won wars and subdued revolts in every corner of the world, and you think you have a chance against me?"
msgid "spyder_nimrod_tru2"
msgstr "Guard, retrieve the prototypes in the testing room. At least we can salvage something! "
msgid "spyder_nimrod_tru3"
msgstr "If those imbeciles in Shaft hadn't lost my dragon, beating you would have been a piece of cake."
msgid "spyder_nimrod_guard1"
msgstr "Sorry bud, private meeting in progress. \n So buzz off!"
msgid "spyder_route5_goliath1"
msgstr "Hey, aren't you that meddlesome kid from the Wayfarer Inn?"
msgid "spyder_route5_goliath2"
msgstr "Quit ruining our plans!"
msgid "spyder_route5_sara1"
msgstr "My Capiti looks cute and all, but I can't wait until it grows into an adult!"
msgid "spyder_route5_sara2"
msgstr "Oh well, not today!"
msgid "spyder_route5_hunter1"
msgstr "It takes a lot to hold a team together."
msgid "spyder_route5_hunter2"
msgstr "We'll be back."
msgid "spyder_route5_edith1"
msgstr "Woohoo! Our millionth ant! ... Uhm, I didn't think anyone would hear that."
msgid "spyder_route5_edith2"
msgstr "Let's see if you're so cocky after Aardart eats her two-millionth ant!"
msgid "spyder_route5_cleo1"
msgstr "Mother says you can trace our bloodline back to the kings who once ruled this country."
msgid "spyder_route5_cleo2"
msgstr "Oh ancestors, I've failed you!"
msgid "spyder_route5_tryphaena1"
msgstr "You know, we're descended from ... You've already heard it? Oh."
msgid "spyder_route5_tryphaena2"
msgstr "Well, might makes right."
msgid "spyder_timber_mom1"
msgstr "Hey bojo, your BOARD doesn't work on water. Unless you've got power."
msgid "spyder_outsidewalled_rogue1"
msgstr "Welcome to the Walled Garden. Gold Pass, please."
msgid "spyder_outsidewalled_rogue2"
msgstr "Oh, I see. \n This is an exclusive venue for elite battlers. No amateurs."
msgid "spyder_outsidewalled_rogue3"
msgstr "Please, come in. Let me take your coat."
msgid "spyder_outsidewalled_rogue4"
msgstr "Yeah, yeah, let a thousand cheap flowers bloom. In you go."
msgid "spyder_outsidewalled_midas1"
msgstr "Welcome one and all to the Public Garden. \n Lovers of tuxemon and the sport of tuxemon battling are our honored guests."
msgid "spyder_timber_mom2"
msgstr "What I mean to say is, here's a Surfboard! Ride it onto the river and see what happens!"
msgid "spyder_timber_dante1"
msgstr "Hey buddy! Cool to see you again. "
msgid "spyder_timber_dante2"
msgstr "Hey buddy! \n Are you planning to break into these HQ? Cool! \n Make sure you're well prepared before you do, because it's difficult to get out once you're inside! \n You'll need to call your mom to let her know you're safe. Use this app!"
msgid "spyder_scoop_lanth1"
msgstr "Look how happy the tuxemon are, living so close to one another!"
msgid "spyder_scoop_lanth2"
msgstr "Typical activist troublemaker. "
msgid "spyder_scoop_paine1"
msgstr "I feel so terrible that the disease got out. "
msgid "spyder_scoop_paine2"
msgstr "If those Enforcers hadn't come in and exposed their pet tuxemon to the disease, it would never have left the facility!"
msgid "spyder_scoop_rubid1"
msgstr "This is actually the most humane way to keep tuxemon."
msgid "spyder_scoop_rubid2"
msgstr "Studies show that tuxemon find battling more stressful than living in these conditions. "
msgid "spyder_scoop_berys1"
msgstr "You will notice that none of the tuxemon out here are sick - they were all kept in the containment unit."
msgid "spyder_scoop_berys2"
msgstr "Scoop did not release the disease! I promise you. "
msgid "spyder_scoop_turner1"
msgstr "Some of these people will tell you that Enforcers let the disease get out. Don't believe them!"
msgid "spyder_scoop_turner2"
msgstr "Remember, we had nothing to do with the disease getting out!"

msgid "spyder_scoop_asta1"
msgstr "Why yes, I am the inventor of the Extreme Restraints. \n What are they, I hear you ask? \n Only a set of manacles so powerful that even a dragon could not escape them. \n They are being used in the containment unit to make sure none of the infected tuxemon escape."

msgid "spyder_scoop_alyssa1"
msgstr "As soon as disease was detected, we moved the infected tuxemon to this containment unit."
msgid "spyder_scoop_alyssa2"
msgstr "I'm telling you, we kept the disease under control!"
msgid "spyder_scoop_taggart1"
msgstr "Someone stole the Extreme Restraints we invented to keep tuxemon in the containment unit! Was it you?"
msgid "spyder_scoop_taggart2"
msgstr "If you didn't steal the Extreme Restraints, who did? "
msgid "spyder_scoop_donald1"
msgstr "The sick tuxemon we were keeping here in quarantine got out and broke into the storeroom beyond! How will we secure the storeroom?"
msgid "spyder_scoop_donald2"
msgstr "You might just be strong enough to contain the escaped tuxemon. Please - do it for us. "
msgid "spyder_scoop_orba1"
msgstr "Yikes! What are you doing here?"
msgid "spyder_scoop_orba2"
msgstr "What am I doing here, for that matter?"
msgid "spyder_scoop_haf1"
msgstr "I chased the people who stole the Restraints into this room. But then the sick tuxemon got in, and now we're all stuck!"
msgid "spyder_scoop_weaver1"
msgstr "I would never have taken the Restraints off those coughing tuxemon if I knew they'd chase us in here!"
msgid "spyder_scoop_weaver2"
msgstr "Yikes! It turns out crime doesn't pay!"
msgid "spyder_scoop_arachne1"
msgstr "Oi! Can't you see we're in the middle of a villainous scheme?"
msgid "spyder_scoop_arachne2"
msgstr "It's too late! I have the Extreme Restraints and there's nothing you can do about it. "
msgid "spyder_scoop_landrace1"
msgstr "Graar!"
msgid "spyder_scoop_landrace2"
msgstr "Ufff."
msgid "spyder_scoop_landrace3"
msgstr "Thanks for getting rid of that brute that was blocking the way! \n Now we can escape with the Extreme Restraints! "
msgid "spyder_scoop_cochini1"
msgstr "Oink! Oink! "
msgid "spyder_scoop_cochini2"
msgstr "Oink."
msgid "spyder_scoop_lapinou1"
msgstr "Aiya!"
msgid "spyder_scoop_lapinou2"
msgstr "Mhm ah!"
msgid "spyder_tunnelb_beryll1"
msgstr "I love collecting rocks and stones."
msgid "spyder_tunnelb_beryll2"
msgstr "Ah, I spilled my stone collection!"
msgid "spyder_tunnelb_lute1"
msgstr "Bats make the best pets!"
msgid "spyder_tunnelb_lute2"
msgstr "... but not necessarily the best fighters."
msgid "spyder_tunnelb_meitner1"
msgstr "Masknake is great fun. Just give it a poke and its tail puts on a light show!"
msgid "spyder_tunnelb_meitner2"
msgstr "I think you poked it too hard."
msgid "spyder_tunnelb_iris1"
msgstr "Oi! You interrupted our dance!"
msgid "spyder_tunnelb_iris2"
msgstr "Be gone. Tourbidi, places please!"
msgid "spyder_tunnelb_greta1"
msgstr "When an Agnidon cornered my precious Foofle, all these friends turned up!"
msgid "spyder_tunnelb_greta2"
msgstr "Oh no, I need more!"
msgid "spyder_tunnelb_tommy1"
msgstr "Have you seen my sandwich?"
msgid "spyder_tunnelb_tommy2"
msgstr "My hunger put me off of my game!"
msgid "spyder_successful_log"
msgstr "Your mighty hatchet slices the log in two."
msgid "spyder_route6_billie1"
msgstr "Let's make it quick. I have a spa appointment in an hour."
msgid "spyder_route6_billie2"
msgstr "Huh. You're a better trainer than I thought."
msgid "spyder_route6_frances1"
msgstr "My Narcileaf keeps the finest garden in all the land."
msgid "spyder_route6_frances2"
msgstr "You must come visit some time."
msgid "spyder_route6_ping1"
msgstr "Psst, have you heard? The enforcers are confiscating tuxemon from everyone in Candy Town."
msgid "spyder_route6_ping2"
msgstr "They won't stop there ... eventually they'll confiscate all tuxemon if they think they can get away with it"
msgid "spyder_route6_richard1"
msgstr "Man, the one day I leave the computer and go for a walk, this happens!"
msgid "spyder_route6_richard2"
msgstr "Worst. Day. Ever."
msgid "spyder_route6_blair1"
msgstr "Something's fishy."
msgid "spyder_route6_blair2"
msgstr "I heard they kicked all the researchers out of Greenwash HQ. \n And now they're confiscating tuxemon and taking them to the Hospital!"
msgid "spyder_route6_maxwell1"
msgstr "I don't understand! Last month, they were so excited about Fusion technology. \n And now they say they have to shut it down, destroy it ..."
msgid "spyder_route6_maxwell2"
msgstr "I just hope they don't decide its safest to put down the tuxemon we fused!"
msgid "spyder_route6_orion1"
msgstr "I was in the middle of a very important experiment."
msgid "spyder_route6_orion2"
msgstr "I hope I get back before my experiment melts down!"
msgid "spyder_route6_mungo1"
msgstr "I can't believe they locked us out of Greenwash HQ. I was getting so close to a cure for the virus!"
msgid "spyder_route6_mungo2"
msgstr "I guess the bosses got spooked by the latest Fusion developments."
msgid "spyder_route6_rigel1"
msgstr "We might as well battle - there's nothing else to do at the moment!"
msgid "spyder_route6_rigel2"
msgstr "Now there's nothing to do."
msgid "spyder_route6_gunner1"
msgstr "Excuse me, no entrance permitted. All Greenwash employees must stay outside of the city."
msgid "spyder_route6_gunner2"
msgstr "You're not a Greenwash employee? I've heard that one before!"
msgid "spyder_route7_arnold1"
msgstr "Did you hear about the new tuxemon discovered in the Archipelago?"
msgid "spyder_route7_sylvester1"
msgstr "The sea is a long way from here."
msgid "spyder_route7_fritz1"
msgstr "A typical Sphalian breakfast consists of white sausage, wheat beer and pretzels."
msgid "spyder_route7_statius1"
msgstr "What would you change about yourself if you could change one thing?"
msgid "spyder_route7_statius2"
msgstr "Probably my party, monsters party."
msgid "spyder_route7_jacopo1"
msgstr "Are you interested to download an app?"
msgid "spyder_route7_jacopo2"
msgstr "The app matches zombies with victims."
msgid "spyder_route7_pia1"
msgstr "Are you really going to ignore me?"
msgid "spyder_route7_pia2"
msgstr "After everything that happened during this fight?"
msgid "spyder_route7_penitent1"
msgstr "The chocolate chip cookies smelled so good that I ate one without asking."
msgid "spyder_route7_penitent2"
msgstr "Please, don't tell anyone!"
msgid "spyder_route7_nino1"
msgstr "I enjoyed the peacefulness of nature on the mountain bushwalk."
msgid "spyder_route7_nino2"
msgstr "Not so peaceful!"
msgid "spyder_route7_hugh1"
msgstr "Do you mind if I smoke?"
msgid "spyder_route7_hugh2"
msgstr "How to quit?"
msgid "spyder_route7_arnaut1"
msgstr "The bad thing about inferiority complexes is that the wrong people have them."
msgid "spyder_route7_arnaut2"
msgstr "Oops!"
msgid "spyder_route7_conrad1"
msgstr "The Lion Mountain got snow, and all the tourists are very excited."
msgid "spyder_route7_conrad2"
msgstr "Too many tourists."
msgid "spyder_route7_manfred1"
msgstr "Do you think our lives will ever go back to normal?"
msgid "spyder_route7_manfred2"
msgstr "I mean... after Cotton Town."
msgid "spyder_route7_sordello1"
msgstr "If you could buy anything you wanted, what would you buy?"
msgid "spyder_route7_sordello2"
msgstr "Probably a couple of revives and some potions."

msgid "spyder_lionmountain_jacques1"
msgstr "I've never been that high before \n and it's very very strenuous to climb ice like that."
msgid "spyder_lionmountain_jacques2"
msgstr "Not only is it technically difficult and unstable and frightening \n but your heart goes like crazy because of the altitude."
msgid "spyder_lionmountain_adam1"
msgstr "I was up, it was windy."
msgid "spyder_lionmountain_adam2"
msgstr "Then it started snowing."
msgid "spyder_lionmountain_arlene1"
msgstr "No anchors at any point."
msgid "spyder_lionmountain_arlene2"
msgstr "It was physically very, very tiring, full-body climbing really."
msgid "spyder_lionmountain_david1"
msgstr "It took me the best part of five or six hours to climb about the last piece."
msgid "spyder_lionmountain_david2"
msgstr "Carried on way after it got dark."
msgid "spyder_lionmountain_alexander1"
msgstr "Already the clouds are coming in from the east. Big clouds."
msgid "spyder_lionmountain_alexander2"
msgstr "I expect this ridge to be quite ... Brace yourself."
msgid "spyder_lionmountain_emilio1"
msgstr "Half an hour to an hour after leaving the summit, I was lost."
msgid "spyder_lionmountain_emilio2"
msgstr "I was in the wild, I couldn't see anything."
msgid "spyder_lionmountain_chhurim1"
msgstr "I'm going to make the summit, I can actually make the summit."
msgid "spyder_lionmountain_chhurim2"
msgstr "Will there be anyone there?"
msgid "spyder_lionmountain_tom1"
msgstr "I don't know entirely what happened for the rest of that night."
msgid "spyder_lionmountain_tom2"
msgstr "I stopped looking at the watch, and everything just started to go apart."
msgid "spyder_lionmountain_conrad1"
msgstr "I remember smelling something."
msgid "spyder_lionmountain_conrad2"
msgstr "It was a really strong smell."
msgid "spyder_lionmountain_kurt1"
msgstr "I'm not capable of going any further."
msgid "spyder_lionmountain_kurt2"
msgstr "I made the mistake of having a little bit of hope."
msgid "spyder_lionmountain_snarlon1"
msgstr "Graar!"
msgid "spyder_lionmountain_snarlon2"
msgstr "Ufff."

msgid "spyder_lionmountain_nurse1"
msgstr "To be honest with you, I am older than you think."
msgid "spyder_lionmountain_scientist1"
msgstr "That's the biggest grasshopper I've ever seen."
msgid "spyder_lionmountain_enforcer1"
msgstr "So the incident at the Datacenter has been resolved?"
msgid "spyder_lionmountain_enforcer2"
msgstr "It could have been so much worse.\n Omnichannel was developing a tuxemon that can control human emotion.\n If Kernel had gotten access to Chromeye, there would have been no stopping it."
msgid "spyder_lionmountain_enforcer3"
msgstr "So when the breakdown occurred, I retreated here."
msgid "spyder_lionmountain_enforcer4"
msgstr "It looks like you can handle this. Maybe you are the only one who can."

msgid "spyder_flower_artist1"
msgstr "Simplistic and clumsy brushstrokes and a pedestrian theme. Bah! Another ruined canvas."
msgid "spyder_flower_muse1"
msgstr "He's so hard on himself, never happy with something he's painted. He's so forgetful, too. Perhaps I could buy a painting "
msgid "spyder_flower_muse2"
msgstr "What? You have a painting. Oooh - would you let me buy it? I have ${{currency}}2,000."
msgid "spyder_flower_muse4"
msgstr "What? You have all the paintings. Oooh - would you let me buy it? I have ${{currency}}6,000."
msgid "spyder_flower_artist_clipping"
msgstr "A newspaper clipping is on the wall. It begins: \n \"The famous art critic has put away his poison pen and picked up the paint brush. \n After years of tearing down artists, can he do any better himself?\""
msgid "spyder_flower_artist2"
msgstr "Magnificent! I didn't know I had it in me. \n I don't know what those artist were complaining about - painting is easy!"
msgid "spyder_flower_muse3"
msgstr "Thank you, he's much better company now. \n Although ... he was saying something about taking up digital art!"
msgid "spyder_searoutec_nigel1"
msgstr "This is Dragon's Cave! I'm standing outside because ... uh, because I'm guarding it."
msgid "spyder_searoutec_nigel2"
msgstr "Okay I'm not standing guard! The other dragonriders wouldn't let me join them!"
msgid "spyder_searoutec_river1"
msgstr "Manosting was wrapped around me ... I couldn't swim ... My last hope ... The Tuxeball I stashed in my swimming costume!"
msgid "spyder_searoutec_river2"
msgstr "Suffice to say, it worked!"
msgid "spyder_searoutec_wade1"
msgstr "I'm the world-record holder for holding your breath! Hold onto your hats ..."
msgid "spyder_searoutec_wade2"
msgstr "*splutter*"
msgid "spyder_searoutec_gil1"
msgstr "If you're stung by a Manosting, Nudiflot can suck the poison out."
msgid "spyder_searoutec_gil2"
msgstr "Of course, sucking out the poison makes Nudiflot poisonous itself!"
msgid "spyder_searoutec_more1"
msgstr "You're going the wrong way...Turn around."
msgid "spyder_searoutec_more2"
msgstr "Ouch, my bad!"
msgid "spyder_searoutec_leek1"
msgstr "Let me win - don't be _shellfish_!"
msgid "spyder_searoutec_leek2"
msgstr "I lost on _porpoise_."
msgid "spyder_searoutec_beech1"
msgstr "Hey, did you do something in the water?"
msgid "spyder_searoutec_beech2"
msgstr "Okay, I believe you."
msgid "spyder_searoutec_rutherford1"
msgstr "Water water everywhere, it really makes you think!"
msgid "spyder_searoutec_rutherford2"
msgstr "... but not a drop to drink."
msgid "spyder_searoutec_carstair1"
msgstr "I dig this beach!"
msgid "spyder_searoutec_carstair2"
msgstr "I couldn't keep my head above water."
msgid "spyder_searoutec_sandy1"
msgstr "Sharpfin are great! But don't give one a bath ..."
msgid "spyder_searoutec_sandy2"
msgstr "I took the bait."
msgid "spyder_searoutec_stafford1"
msgstr "It's relaxing sitting on the shore and watching the waves go by."
msgid "spyder_searoutec_stafford2"
msgstr "Nope, not even losing another battle is going to ruin my afternoon."
msgid "spyder_searoutec_maurice1"
msgstr "Just because one is on a remote island doesn't mean one must forgo creature comforts."
msgid "spyder_searoutec_maurice2"
msgstr "Ah, a battle is just the thing to wind up a lazy day off work."
msgid "spyder_searoutec_swimmer1"
msgstr "I've heard strange cries and seen belching smoke from up ahead. I'm not swimming any further!"
msgid "spyder_searoutec_swimmer2"
msgstr "Keep it up! Not far to Paper Town now."
msgid "spyder_dragonscave_blocked"
msgstr "The tunnel is still being drilled!"
msgid "spyder_dragonscave_angrybrute1"
msgstr "The bosses get to go in and have all the fun. "
msgid "spyder_dragonscave_lazybrute1"
msgstr "I'm exhausted after all that tunnelling. "
msgid "spyder_dragonscave_concernedbrute1"
msgstr "Wait, if we're all here - who's guarding Omnichannel HQ?"
msgid "spyder_omnichannel_nurse"
msgstr "If that coward Beaverbrook thinks I'm going to risk my skin looking out for him,\n with mechanical dragons roaming the office,\n he's got another thing coming."
msgid "spyder_omnichannel_maniac"
msgstr "Mondays, am I right?"
msgid "spyder_omnichannel1_spyderrookie"
msgstr "So, how do I apply for the witness protection program?\n Is there a form or something?"
msgid "spyder_omnichannel_tohei1"
msgstr "This computer controls the emergency screens. You think I'm going to just let you fiddle with it?"
msgid "spyder_omnichannel_crane1"
msgstr "Mercy, mercy! I'm just an innocent sound engineer."
msgid "spyder_omnichannel_schwartz1"
msgstr "This is a little hands-on for me. I was hired to consult on strategy, not tactics!"
msgid "spyder_omnichannel_dempsey1"
msgstr "Did you know that some cultures use the same word for 'crisis' and 'opportunity'?"
msgid "spyder_omnichannel_bettger1"
msgstr "This is going to play havoc on Omnichannel's stock price."
msgid "spyder_omnichannel_tohei2"
msgstr "The password is 'password'."
msgid "spyder_omnichannel_crane2"
msgstr "Sucker! I was a Spyder agent all along."
msgid "spyder_omnichannel_schwartz2"
msgstr "Did you know that some cultures use the same word for 'crisis' and 'opportunity'?"
msgid "spyder_omnichannel_dempsey2"
msgstr "You've gotta help me get out of here!"
msgid "spyder_omnichannel_bettger2"
msgstr "Maybe they'll hire us to consult on the post-apocalypse rebrand."
msgid "spyder_omnichannel_tohei"
msgstr "Tohei"
msgid "spyder_omnichannel_crane"
msgstr "Crane"
msgid "spyder_omnichannel_schwartz"
msgstr "Schwartz"
msgid "spyder_omnichannel_dempsey"
msgstr "Dempsey"
msgid "spyder_omnichannel_bettger"
msgstr "Bettger"
msgid "spyder_omnichannel2_pc"
msgstr "You have lowered the protective screens on all floors."
msgid "spyder_omnichannel4_elevator_nopass"
msgstr "It requires the Spyder Pass!"
msgid "spyder_omnichannel4_elevator_pass"
msgstr "Spyder Pass scanned, elevator activated!"
msgid "spyder_omnichannel1_screen"
msgstr "Screen active!"
msgid "spyder_omnichannel3_spyderrookie"
msgstr "All my tuxemon passed out fighting the dragons. This is a bad time to forget to pack any potions!"
msgid "spyder_omnichannel_william1"
msgstr "Nothing to see here. No sir."
msgid "spyder_omnichannel_william2"
msgstr "I gotta scram!"
msgid "spyder_omnichannel_carnegie1"
msgstr "I run three-week online self-improvement course: Lead Like Elostorm!"
msgid "spyder_omnichannel_carnegie2"
msgstr "Hey, you should take my course!"
msgid "spyder_omnichannel_byrne1"
msgstr "My Jemuar comes from a town where there is nothing but quartz."
msgid "spyder_omnichannel_byrne2"
msgstr "What a disappointment."
msgid "spyder_omnichannel_strauss1"
msgstr "I have to shake a lot of hands in my line of work."
msgid "spyder_omnichannel_strauss2"
msgstr "Down low. Too slow!"
msgid "spyder_omnichannel_billie1"
msgstr "Not so fast, ${{name}}! We're not going to let you go in there \n ... by yourself! I'm coming too. \n When you cured my tuxemon, you made me do some serious thinking. \n We can't let them get away with stealing our tuxemon!"
msgid "spyder_omnichannel_beaverbrook1"
msgstr "Aha, it's too late for you! \n Just out of the birthing pit ... the perfect monsters! \n The genes of Drokoro incubated in dragon eggs dug up by Shaft \n ... and fused with three killer robos designed by Nimrod. \n The power of teamwork ... and it's in my hands. "
msgid "spyder_omnichannel_beaverbrook2"
msgstr "No. It's not possible. \n Two upstarts, one with off-brand tuxemon, defeating my perfect creations. \n If I can just make it to my live radio interview, I'll command my enforcers to complete the takeover."
msgid "spyder_omnichannel_radioannounce"
msgstr "This is FUD Radio, DJ Worm here and my co-host, \"The Duke of Dead Air\", broadcasting live from the Omnichannel Radio Studios. \n We've got a full hour of lolly-pop, soft rock and accessible hip hop for you - but first, an interview with the head of Omnichannel! \n Ah, it looks like Sir Beaverbrook couldn't make it, but in his place has sent a small child. Well, small child, what do you have to say? \n ... \n Speak up! You're on live radio! \n ... \n Huh, a conspiracy, you say? \n ... \n The Pillars were going to use Greenwash fusion technology, Nimrod killer robos and dragons dug up by Shaft ... \n And they were going to use those fusions to take control of the entire region? \n ... \n And they deliberately spread the Virus to everyone's tuxemon using food from Scoop? \n ... \n And the Enforcers are in on it? \n ... \n And Omnichannel was behind the whole thing, using the media to keep people confused and distracted? \n ... \n You know we work for Omnichannel, right? Doc, please tell me you stopped broadcasting. Doc?! \n ... \n Ouch! Man I really wish Radio FUD didn't go out live. \n I don't think people are going to be very happy with us."

msgid "spyder_dragonscave_benden3"
msgstr "What is this? These villains are trying to steal Drokoro! But why?"
msgid "spyder_dragonscave_mallory3"
msgstr "The Drokoro is ours! \n We got Shaft to dig it up from beneath Route 3, and we would have kept it if that infuriating kid hadn't interrupted our plans. \n It is time for the Pillars to combine their strength and rule this region outright! \n Too long have we let the Cathedral and the public tell us what can and cannot be done with Tuxemon. \n When we use Greenwash's fusion technology to combine this Drokoro with the killer robots built by Nimrod, we will be unstoppable! \n And the best part is, Omnichannel will tell the public that this is all in their best interests - and the public will believe them!"
msgid "spyder_dragonscave_benden4"
msgstr "Please, ${{name}}. If you can't stop these villains, all is lost."
msgid "spyder_dragonscave_tomas1"
msgstr "Once we each rode a dragon. That was long ago. But just recently a new-born dragon appeared above this island, and crawled into this cave."
msgid "spyder_dragonscave_tomas2"
msgstr "As you can see, the age of the dragons has passed. The hatchling dragon is our last hope."
msgid "spyder_dragonscave_lessa1"
msgstr "We stand guard over this, the last dragon. We don't know where it came from or why it hatched. We thought all dragons had hatched long ago."
msgid "spyder_dragonscave_lessa2"
msgstr "Maybe someone will come who has the power to defeat it."
msgid "spyder_dragonscave_cailin1"
msgstr "This is our last duty. Dragarbor is so very tired."
msgid "spyder_dragonscave_cailin2"
msgstr "Thank you."
msgid "spyder_dragonscave_griffin1"
msgstr "I wonder what it would be like to be swallowed by a dragon ..."
msgid "spyder_dragonscave_griffin2"
msgstr "Oh well - pobody's nerfect!"
msgid "spyder_dragonscave_daenny1"
msgstr "Prepare to be defeated!"
msgid "spyder_dragonscave_daenny2"
msgstr "You may have bested me, but you'll never best Benden."
msgid "spyder_dragonscave_benden1"
msgstr "I am the last and most powerful of the dragonriders."
msgid "spyder_dragonscave_benden2"
msgstr "You have proven yourself a worthy opponent for Drokoro. \n I will show you to the sacred inner chamber - after I heal you."
msgid "spyder_dragonscave_mal1"
msgstr "You have gotten in our way too many times!"
msgid "spyder_dragonscave_mal2"
msgstr "Ah ha, you fell right into my trap!"
msgid "spyder_dragonscave_ray1"
msgstr "All we want to do is create a mega-corporation that takes over the government. Is that so wrong?"
msgid "spyder_dragonscave_ray2"
msgstr "You're taking away my freedoms."
msgid "spyder_dragonscave_lucille1"
msgstr "The Pillars are the only way we'll get anything done around here."
msgid "spyder_dragonscave_lucille2"
msgstr "You'll regret this."
msgid "spyder_dragonscave_tru1"
msgstr "This is for your own good, okay?"
msgid "spyder_dragonscave_tru2"
msgstr "Whatever. We already took the DNA sample. \n We just wanted to capture Drokoro as a backup. \n You'll never stop them back at Omnichannel HQ."
msgid "spyder_dragonscave_drokoro1"
msgstr "Rawr!"

msgid "0floor"
msgstr "Ground Floor"
msgid "1floor"
msgstr "1° Floor"
msgid "2floor"
msgstr "2° Floor"

msgid "spyder_hospital1_aurora"
msgstr "Aurora"
msgid "spyder_hospital1_eleni"
msgstr "Eleni"
msgid "spyder_hospital1_felu"
msgstr "Felu"
msgid "spyder_hospital1_fring"
msgstr "Fring"
msgid "spyder_hospital1_liane"
msgstr "Liane"
msgid "spyder_hospital1_luzia"
msgstr "Luzia"
msgid "spyder_hospital1_pem"
msgstr "Pem"
msgid "spyder_hospital1_rea"
msgstr "Rea"
msgid "spyder_hospital1_walt"
msgstr "Walt"
msgid "spyder_hospital1_zekar"
msgstr "Zekar"
msgid "spyder_hospital1_rakez"
msgstr "Rakez"
msgid "spyder_hospital1_rhizome"
msgstr "Rhizome"
msgid "spyder_hospital1_aurora1"
msgstr "You will quickly learn that you have chosen for your sparring partner\n the most skilled trainer in the building."
msgid "spyder_hospital1_aurora2"
msgstr "Not too shabby. I don't suppose I could recruit you for Spyder?"
msgid "spyder_hospital1_eleni1"
msgstr "Salutations. Test your puissance against my menagerie."
msgid "spyder_hospital1_eleni2"
msgstr "Bollocks."
msgid "spyder_hospital1_felu1"
msgstr "You look like you could use a challenge."
msgid "spyder_hospital1_felu2"
msgstr "Well, I didn't say it would be me."
msgid "spyder_hospital1_fring1"
msgstr "Boss says we can't help ourselves to the stashed tuxemon ... yet."
msgid "spyder_hospital1_fring2"
msgstr "This would have been a lot easier with a Moloch or two!"
msgid "spyder_hospital1_liane1"
msgstr "You wouldn't believe the powerful mons these suckers have handed over."
msgid "spyder_hospital1_liane2"
msgstr "You may have beaten me, but you'll never stop Spyder."
msgid "spyder_hospital1_luzia1"
msgstr "Like taking candy from a baby."
msgid "spyder_hospital1_luzia2"
msgstr "Waa!\n What's the point of having so many of us stationed here.\n No one will get through the DNA blocker."
msgid "spyder_hospital1_pem1"
msgstr "I don't recognize you from the induction."
msgid "spyder_hospital1_rea1"
msgstr "Confiscating all the tuxemon was a waste of time.\n No trainer can stop the super-monsters that Spyder is breeding. "
msgid "spyder_hospital1_walt1"
msgstr "What happened to your uniform? Wait, imposter! Stop right there!"
msgid "spyder_hospital1_walt2"
msgstr "I'm going to have to report this to head office.\n Thanks for nothing."
msgid "spyder_hospital1_zekar1"
msgstr "Oi! Stop right there!"
msgid "spyder_hospital1_zekar2"
msgstr "You may have beaten me, but there's no way you'll beat what they have cooking at HQ."
msgid "spyder_hospital1_rakez1"
msgstr "I just got involved for the paycheck.\n Is that so wrong?"
msgid "spyder_hospital1_rakez2"
msgstr "Alright, alright, you've made your point."
msgid "spyder_hospital1_rhizome1"
msgstr "Stop right there!\n What you are looking at is the intellectual property of Omnichannel!"
msgid "spyder_hospital1_rhizome2"
msgstr "You might be able to defeat me, but you'll never beat the patent lawyers."
msgid "spyder_hospital1_nurse1"
msgstr "You have to stop them!\n These villains have taken over the hospital,\n and they're stopping us from releasing the cure."
msgid "spyder_hospital2_nurse1"
msgstr "Quarantines have their use, especially for people who don't have tuxemon to heal them,\n but Spyder have used this one very cynically."

msgid "spyder_hospital1_scientist1"
msgstr "We didn't want these tuxemon to be seized, but while they're here we're going to look after them."
msgid "spyder_hospital1_scientist2"
msgstr "This might help."
msgid "spyder_hospital2_scientist2"
msgstr "Psst! Look familiar?"
msgid "spyder_hospital2_scientist1"
msgstr "We have a cure, but we keep running into the Cathedral's DRM system."

msgid "spyder_omnichannel_zoolander1"
msgstr "You really are a diamond in the rough, aren't you?"
msgid "spyder_omnichannel_donald1"
msgstr "Back again? I should have fed you into the meat grinder back at Scoop HQ."
msgid "spyder_hospital_warning1"
msgstr "Bzzzz. Lifeform detected. \n Doors remain closed."
msgid "spyder_hospital_nurse1"
msgstr "The screen is set up to detect and reject humans and tuxemon. \n It has been encoded with the DNA of all known tuxemon! "
msgid "spyder_hospital_warning2"
msgstr "\"Aardant\" is not a recognised lifeform. \n Shutting down."
msgid "spyder_hospital_cure1"
msgstr "It's the cure to the Spyder Bite infection! \n With this, you can cure your own and others' tuxemon."
msgid "spyder_searoutec_nigel3"
msgstr "Sorry, I cannot permit entrance to the sacred cave while the Spyder Bite infection is still at loose."
msgid "spyder_hospital_billie1"
msgstr "${{name}}, your meddling has become too much! Just let the authorities do their jobs!"
msgid "spyder_hospital_billie2"
msgstr "Wait ... your tuxemon aren't sick! \n ... \n It was that simple? \n Then why did the Enforcers take our tuxemon instead of just curing them? ..."

msgid "spyder_mansion_drinkingbuddya1"
msgstr "I wonder where our drinking buddy has gotten to?"
msgid "spyder_mansion_drinkingbuddyb1"
msgstr "We started singing an old sea shanty, and by the time we'd done the Captain was missing!"
msgid "spyder_mansion_drinkingbuddya2"
msgstr "There you are old friend! Let's get you back to river."
msgid "spyder_mansion_captain1"
msgstr "Ahoy there! Thank you for finding me! \n I wandered off during last night's drinking session and fell down here. \n Hey, can you find the exit? Just shout out when you do."
msgid "spyder_river_captain2"
msgstr "Ahoy there! Where would you like to go?"

msgid "spyder_mansion_magician1"
msgstr "Welcome to the Bazaar Mansion.\n Please look past the mildew and creaky staircases; we've only just moved in."
msgid "spyder_mansion_painting"
msgstr "The eyes seem to follow you around the room."
msgid "spyder_mansion_picnicker"
msgstr "In Team Bazaar, we love to hang out in out-of-the-way places so Omnichannel can't spy on us."
msgid "spyder_mansion_gillette1"
msgstr "Ah-ha, finally - a worthy adversary."
msgid "spyder_mansion_gillette2"
msgstr "I've gotten rusty."
msgid "spyder_mansion_lucy1"
msgstr "Have you ever tried drinking Imperial Tea? Well, I did - and I learned so much!"
msgid "spyder_mansion_lucy2"
msgstr "Maybe I should have shared the tea with my tuxemon."
msgid "spyder_mansion_lucy3"
msgstr "Hey, give this a try!"
msgid "spyder_mansion_barmaid"
msgstr "We're going to claim squatters' rights on this mansion.\n Just another thirteen and a half years to go!"
msgid "spyder_mansion_magician2"
msgstr "Whoever owns this mansion seems to have forgotten about it.\n Can you imagine owning so many homes you forget about one?"
msgid "spyder_mansion_pirate1"
msgstr "Arrr, hand over ye money and ye tuxeballs."
msgid "spyder_mansion_pirate2"
msgstr "Don't be alarmed! I'm not a real pirate, just a fan of piracy."
msgid "spyder_basement_baller"
msgstr "Brrr, it's cold down here."
msgid "spyder_basement_rogue"
msgstr "They really should patch up that hole in the floor."
msgid "spyder_basement_coralli1"
msgstr "I've always loved the thrill of a tuxemon battle."
msgid "spyder_basement_coralli2"
msgstr "The comedown from an intense battle is hard."
msgid "spyder_basement_roger1"
msgstr "Hello. I am a human child."
msgid "spyder_basement_roger2"
msgstr "Drat, I still have a lot to learn!"
msgid "spyder_basement_catholi1"
msgstr "The scalpel can cut to save a life or to end it."
msgid "spyder_basement_catholi2"
msgstr "There you go, no need to be scared."
msgid "spyder_basement_bobby1"
msgstr "Do you like tuxemon?\n  I've been obsessed since I was just eight years old."
msgid "spyder_basement_bobby2"
msgstr "Yep, I've been obsessed with tuxemon for one year."
msgid "spyder_basement_josephine1"
msgstr "Never mind my bellicose friend.\n Do you want to heal your Tuxemon?"
msgid "spyder_basement_josephine2"
msgstr "I hope the healing helped."
msgid "spyder_top_russell1"
msgstr "Have you heard of Botbot? It's the most versatile tuxemon."
msgid "spyder_top_russell2"
msgstr "Just because it is versatile, does not mean it is powerful."
msgid "spyder_top_jackson1"
msgstr "Tuxemon are what you make of them. Weak trainers raise weak tuxemon."
msgid "spyder_top_jackson2"
msgstr "I got unlucky that time."
msgid "spyder_top_mickey1"
msgstr "Do you ever wonder\n if life is one big illusion, playing on a screen for someone in another universe?"
msgid "spyder_top_mickey2"
msgstr "Well, I'm going to reload."
msgid "spyder_top_ricardo1"
msgstr "I used to be just like you, full of enthusiasm but light on talent."
msgid "spyder_top_ricardo2"
msgstr "I see myself in you."
msgid "spyder_top_dancer"
msgstr "My parents think I'm paranoid, but I just don't trust Omnichannel.\n Or Scoop. Or Shaft. Or Greenwash. Or Nimrod, for that matter."
msgid "spyder_top_barmaid"
msgstr "The big corporations sell monsters\n that can only be morphed using their own proprietary technologies!"
msgid "spyder_top_magician1"
msgstr "Have you ever been to the Dojo in Flower City?\n No? A keen battler like you?"
msgid "spyder_top_magician2"
msgstr "Well, this should help."

msgid "spyder_mansion_gillette"
msgstr "Gillette"
msgid "spyder_mansion_lucy"
msgstr "Lucy"
msgid "spyder_mansion_lyle"
msgstr "Lyle"
msgid "spyder_basement_coralli"
msgstr "Coralli"
msgid "spyder_basement_roger"
msgstr "Roger"
msgid "spyder_basement_catholi"
msgstr "Catholi"
msgid "spyder_basement_bobby"
msgstr "Bobby"
msgid "spyder_basement_josh"
msgstr "Josh"
msgid "spyder_top_russell"
msgstr "Russell"
msgid "spyder_top_jackson"
msgstr "Jackson"
msgid "spyder_top_mickey"
msgstr "Mickey"
msgid "spyder_top_ricardo"
msgstr "Ricardo"

msgid "spyder_wayfarerinn_tv1"
msgstr "The news is playing. \n The presenters are saying that there are unfounded rumours of an infection."
msgid "spyder_dryadsgrove_volcoli1"
msgstr "Bree! Bree!"
msgid "spyder_dryadsgrove_aquemini1"
msgstr "Welcome to our grove, mortal."
msgid "spyder_dryadsgrove_aquemini2"
msgstr "Pray you survive your visit."
msgid "spyder_dryadsgrove_ignatia1"
msgstr "We are more than we appear."
msgid "spyder_dryadsgrove_ignatia2"
msgstr "You are more than you appear."
msgid "spyder_dryadsgrove_petra1"
msgstr "Crack nature's moulds!"
msgid "spyder_dryadsgrove_petra2"
msgstr "Ungrateful man."
msgid "spyder_dryadsgrove_ferris1"
msgstr "Do you realise you disturb the slumber of centuries?"
msgid "spyder_dryadsgrove_ferris2"
msgstr "Maybe it is time for us to go into the world."
msgid "spyder_dryadsgrove_sylvia1"
msgstr "The seasons turn with Volcoli's dance."
msgid "spyder_dryadsgrove_sylvia2"
msgstr "We nymphs wax and wane in power with the passing of the seasons."
msgid "spyder_leatherhouse1_tennisplayer1"
msgstr "Is Frostbite an Earth element technique or a Water element technique? "
msgid "spyder_leatherhouse1_tennisplayer2"
msgstr "Trick question - it's both!"

msgid "spyder_routee_calliope"
msgstr "Calliope"

msgid "spyder_routee_calliope0"
msgstr "Stop right there! This place is off limits."

msgid "spyder_routee_calliope1"
msgstr "So you're the little squirt who crashed Omnichannel and blew up all our plans?"

msgid "spyder_routee_calliope2"
msgstr "Mercy, please!"

msgid "spyder_routee_aiolos"
msgstr "Aiolos"

msgid "spyder_routee_aiolos1"
msgstr "I was just about to start eating."

msgid "spyder_routee_aiolos2"
msgstr "My lunchtime is gone!"

msgid "spyder_routeb_billie1"
msgstr "So you noticed the computer system is down too?\n Fancy a battle to pass the time? ...\n I guess there are more important things."

msgid "spyder_routeb_electra"
msgstr "Electra"

msgid "spyder_routeb_electra1"
msgstr "I'm much stronger."

msgid "spyder_routeb_electra2"
msgstr "Twice the pride, double the fall."

msgid "spyder_routeb_cytherea"
msgstr "Cytherea"

msgid "spyder_routeb_cytherea1"
msgstr "It's a glitch. A bug. A snafu. It's practically a feature."

msgid "spyder_routeb_cytherea2"
msgstr "At least we developed the technology before anyone else."

msgid "spyder_routeb_nephthys"
msgstr "Nephthys"

msgid "spyder_routeb_nephthys1"
msgstr "Nothing to see here. Scram!"

msgid "spyder_routeb_nephthys2"
msgstr "We've lost control. Please, you might just be powerful enough to help!"

msgid "spyder_routeb_sedna"
msgstr "Sedna"

msgid "spyder_routeb_sedna1"
msgstr "Get out of here!"

msgid "spyder_routeb_sedna2"
msgstr "I mean it, you've got to get out of here!"

msgid "spyder_routeb_calypso"
msgstr "Calypso"

msgid "spyder_routeb_calypso1"
msgstr "Why you?"

msgid "spyder_routeb_calypso2"
msgstr "I admire you."

msgid "spyder_datacenter_fermi"
msgstr "Fermi"

msgid "spyder_datacenter_fermi1"
msgstr "The vulnerabilities were discovered by me."

msgid "spyder_datacenter_fermi2"
msgstr "Omnichannel took advantage."

msgid "spyder_datacenter_onnes"
msgstr "Onnes"

msgid "spyder_datacenter_onnes1"
msgstr "Omnichannel claimed that encryption keys purportedly belonging to them."

msgid "spyder_datacenter_onnes2"
msgstr "Fake news."

msgid "spyder_datacenter_bayliss"
msgstr "Bayliss"

msgid "spyder_datacenter_bayliss1"
msgstr "You could do a lot of work in the kernel."

msgid "spyder_datacenter_bayliss2"
msgstr "But it would again be a security issue."

msgid "spyder_datacenter_chomsky"
msgstr "Chomsky"

msgid "spyder_datacenter_chomsky1"
msgstr "The kernel will be rebased."

msgid "spyder_datacenter_chomsky2"
msgstr "New long-term stable releases."

msgid "spyder_datacenter_lagrange"
msgstr "Lagrange"

msgid "spyder_datacenter_lagrange1"
msgstr "Kernel vulnerability?"

msgid "spyder_datacenter_lagrange2"
msgstr "The kernel vulnerability was fixed in a supplemental update for OmniOS 6.20.4."

msgid "spyder_datacenter_billie1"
msgstr "Great job, ${{name}}. Looks like Omnichannel let their AI out just to spite us.\n You know, you're making quite a habit of saving the region.\n You should take a break for a change.\n I hear there's a new walking trail that has opened up behind the old Mansion outside Flower City.\n Might be worth checking out.\n Me? I'm going to be a little busy over the next while.\n Let's just say they've finally let me into an exclusive club.\n Come on, you're not going to make me give up all my perks, are you?"

msgid "spyder_box_goldpass1"
msgstr "It looks like someone has lost this.\n Obtained Gold Pass."

msgid "spyder_datacenter_sign"
msgstr "Welcome to the GoodChat data center. An Omnichannel subsidiary."

msgid "spyder_data_pc02"
msgstr "Pid: 0, comm: swapper Tainted: T   U\n       ----------------  \n 6.9.20-0420.el6.x86_64 #1\n Call Trace:"

msgid "spyder_data_pc04"
msgstr "Which is the lightest monster?"

msgid "spyder_data_pc05"
msgstr "10010000"

msgid "spyder_data_pc06"
msgstr "1001101"

msgid "spyder_data_pc07"
msgstr "Which is the tallest monster?"

msgid "spyder_data_pc08"
msgstr "Which is the smallest monster?"

msgid "spyder_data_pc09"
msgstr "Which is the heaviest monster?"

msgid "spyder_data_pc10"
msgstr "11000001"

msgid "spyder_scoop_welcome"
msgstr "Welcome!"

msgid "spyder_scoop_sign"
msgstr "Scoop HQ: Almost good enough to eat!"

msgid "spyder_leatherhouse2_snugglepot"
msgstr "Wow! One day I'm going to be a trainer just like you!"

msgid "spyder_successful_boulder"
msgstr "The sledgehammer smashes the boulder apart."

msgid "spyder_dante"
msgstr "Dante"

msgid "spyder_drokoro"
msgstr "Drokoro"

msgid "spyder_volcoli"
msgstr "Volcoli"

msgid "spyder_frolicking_rockitten"
msgstr "Rockitten"

msgid "spyder_frolicking_conileaf"
msgstr "Conileaf"

msgid "spyder_papertown_riverboatcaptain"
msgstr "Riverboat Captain"

msgid "spyder_papertown_homemaker"
msgstr "Homemaker"

msgid "spyder_papertown_mom"
msgstr "Mom"

msgid "spyder_papertown_grannypiper"
msgstr "Granny Piper"

msgid "spyder_papertown_shopkeeper"
msgstr "Shopkeeper"

msgid "spyder_instore_dante"
msgstr "Dante"

msgid "spyder_billie"
msgstr "Billie"

msgid "spyder_cottontown_hacker"
msgstr "Hacker"

msgid "spyder_omnichannel_enforcer"
msgstr "Marciano"

msgid "spyder_cottontown_barmaid"
msgstr "Barmaid"

msgid "spyder_cottontunnel_carlos"
msgstr "Carlos"

msgid "spyder_granny"
msgstr "Granny"

msgid "spyder_goth"
msgstr "Goth"

msgid "spyder_florist"
msgstr "Florist"

msgid "spyder_shopkeeper"
msgstr "Shopkeeper"

msgid "spyder_shopassistant"
msgstr "Shop Assistant"

msgid "spyder_route2_billie"
msgstr "Billie"

msgid "spyder_route2_roddick"
msgstr "Roddick"

msgid "spyder_route2_marion"
msgstr "Marion"

msgid "spyder_route2_graf"
msgstr "Graf"

msgid "spyder_maniac"
msgstr "Maniac"

# msgid "spyder_citypark_florist"
# msgstr "Florist"

msgid "spyder_citypark_frances"
msgstr "Frances"

msgid "spyder_citypark_bobette"
msgstr "Bobette"

msgid "spyder_citypark_edith"
msgstr "Edith"

msgid "spyder_miner"
msgstr "Miner"

msgid "spyder_postboy"
msgstr "Postboy"

msgid "spyder_route3_zoolander"
msgstr "Zoolander"

msgid "spyder_rookie"
msgstr "Rookie"

msgid "spyder_route3_weaver"
msgstr "Weaver"

msgid "spyder_route3_qqq"
msgstr "???"

msgid "spyder_route3_novak"
msgstr "Novak"

msgid "spyder_route3_curie"
msgstr "Curie"

msgid "spyder_route3_connor"
msgstr "Connor"

msgid "spyder_route3_wanda"
msgstr "Wanda"

msgid "spyder_route3_twig"
msgstr "Twig"

msgid "spyder_route3_surat"
msgstr "Surat"

msgid "spyder_route3_roxby"
msgstr "Roxby"

msgid "spyder_wayfarer1_morton"
msgstr "Morton"
msgid "spyder_wayfarer1_jessie"
msgstr "Jessie"
msgid "spyder_wayfarer1_nightshade"
msgstr "Nightshade"
msgid "spyder_wayfarer1_victor"
msgstr "Victor"
msgid "spyder_wayfarer1_morningstar"
msgstr "Morningstar"
msgid "spyder_wayfarer1_bravo"
msgstr "Bravo"
msgid "spyder_wayfarer1_james"
msgstr "James"
msgid "spyder_wayfarer1_bismuth"
msgstr "Bismuth"
msgid "spyder_wayfarer1_ratcher"
msgstr "Ratcher"
msgid "spyder_route4_marshall"
msgstr "Marshall"
msgid "spyder_route4_roger"
msgstr "Roger"
msgid "spyder_route4_wulf"
msgstr "Wulf"
msgid "spyder_route4_rincewind"
msgstr "Rincewind"
msgid "spyder_route4_rosamund"
msgstr "Rosamund"
msgid "spyder_route4_beck"
msgstr "Beck"

msgid "spyder_nimrod_chromerobo"
msgstr "Chrome Robo"
msgid "spyder_nimrod_xeon"
msgstr "Xeon"
msgid "spyder_nimrod_justice"
msgstr "Justice"
msgid "spyder_nimrod_thatcher"
msgstr "Thatcher"
msgid "spyder_nimrod_mace"
msgstr "Mace"
msgid "spyder_nimrod_honour"
msgstr "Honour"
msgid "spyder_nimrod_argon"
msgstr "Argon"
msgid "spyder_nimrod_zircon"
msgstr "Zircon"
msgid "spyder_nimrod_maverick"
msgstr "Maverick"
msgid "spyder_nimrod_rebel"
msgstr "Rebel"
msgid "spyder_nimrod_antimony"
msgstr "Antimony"
msgid "spyder_nimrod_bowie"
msgstr "Bowie"
msgid "spyder_nimrod_archer"
msgstr "Archer"
msgid "spyder_nimrod_tru"
msgstr "Tru"
msgid "spyder_nimrod_dirk"
msgstr "Dirk"
msgid "spyder_nimrod_berke"
msgstr "Berke"
msgid "spyder_nimrod_guard"
msgstr "Guard"
msgid "spyder_route5_cleo"
msgstr "Cleo"
msgid "spyder_route5_tryphaena"
msgstr "Tryphaena"
msgid "spyder_route5_edith"
msgstr "Edith"
msgid "spyder_route5_sara"
msgstr "Sara"
msgid "spyder_route5_hunter"
msgstr "Hunter"
msgid "spyder_route5_goliath"
msgstr "Goliath"
msgid "spyder_scoop_donald"
msgstr "Donald"
msgid "spyder_scoop_turner"
msgstr "Turner"
msgid "spyder_scoop_paine"
msgstr "Paine"
msgid "spyder_scoop_taggart"
msgstr "Taggart"
msgid "spyder_scoop_alyssa"
msgstr "Alyssa"
msgid "spyder_scoop_lanth"
msgstr "Lanth"
msgid "spyder_scoop_berys"
msgstr "Berys"
msgid "spyder_scoop_rubid"
msgstr "Rubid"
msgid "spyder_scoop_asta"
msgstr "Asta"
msgid "spyder_scoop_haf"
msgstr "Haf"
msgid "spyder_scoop_arachne"
msgstr "Arachne"
msgid "spyder_scoop_weaver"
msgstr "Weaver"
msgid "spyder_scoop_orba"
msgstr "Orba"
msgid "spyder_scoop_landrace"
msgstr "Landrace"
msgid "spyder_scoop_cochinia"
msgstr "CochiniA"
msgid "spyder_scoop_cochinib"
msgstr "CochiniB"
msgid "spyder_scoop_cochinic"
msgstr "CochiniC"
msgid "spyder_tunnelb_beryll"
msgstr "Beryll"
msgid "spyder_tunnelb_lute"
msgstr "Lute"
msgid "spyder_tunnelb_meitner"
msgstr "Meitner"
msgid "spyder_tunnelb_iris"
msgstr "Iris"
msgid "spyder_tunnelb_greta"
msgstr "Greta"
msgid "spyder_tunnelb_tommy"
msgstr "Tommy"
msgid "spyder_route6_frances"
msgstr "Frances"
msgid "spyder_route6_ping"
msgstr "Ping"
msgid "spyder_route6_richard"
msgstr "Richard"
msgid "spyder_route6_blair"
msgstr "Blair"
msgid "spyder_route6_maxwell"
msgstr "Maxwell"
msgid "spyder_route6_orion"
msgstr "Orion"
msgid "spyder_route6_mungo"
msgstr "Mungo"
msgid "spyder_route6_rigel"
msgstr "Rigel"
msgid "spyder_route6_gunner"
msgstr "Gunner"
msgid "spyder_route7_arnold"
msgstr "Arnold"
msgid "spyder_route7_sylvester"
msgstr "Sylvester"
msgid "spyder_route7_fritz"
msgstr "Fritz"
msgid "spyder_route7_statius"
msgstr "Statius"
msgid "spyder_route7_jacopo"
msgstr "Jacopo"
msgid "spyder_route7_pia"
msgstr "Pia"
msgid "spyder_route7_penitent"
msgstr "Penitent"
msgid "spyder_route7_nino"
msgstr "Nino"
msgid "spyder_route7_hugh"
msgstr "Hugh"
msgid "spyder_route7_arnaut"
msgstr "Arnaut"
msgid "spyder_route7_conrad"
msgstr "Conrad"
msgid "spyder_route7_manfred"
msgstr "Manfred"
msgid "spyder_route7_sordello"
msgstr "Sordello"

msgid "spyder_lionmountain_jacques"
msgstr "Jacques"
msgid "spyder_lionmountain_adam"
msgstr "Adam"
msgid "spyder_lionmountain_arlene"
msgstr "Arlene"
msgid "spyder_lionmountain_david"
msgstr "David"
msgid "spyder_lionmountain_alexander"
msgstr "Alexander"
msgid "spyder_lionmountain_emilio"
msgstr "Emilio"
msgid "spyder_lionmountain_chhurim"
msgstr "Chhurim"
msgid "spyder_lionmountain_tom"
msgstr "Tom"
msgid "spyder_lionmountain_conrad"
msgstr "Conrad"
msgid "spyder_lionmountain_kurt"
msgstr "Kurt"
msgid "spyder_lionmountain_snarlon"
msgstr "Snarlon"

msgid "spyder_searoutec_nigel"
msgstr "Nigel"
msgid "spyder_searoutec_river"
msgstr "River"
msgid "spyder_searoutec_wade"
msgstr "Wade"
msgid "spyder_searoutec_gil"
msgstr "Gil"
msgid "spyder_searoutec_more"
msgstr "More"
msgid "spyder_searoutec_leek"
msgstr "Leek"
msgid "spyder_searoutec_beech"
msgstr "Beech"
msgid "spyder_searoutec_rutherford"
msgstr "Rutherford"
msgid "spyder_searoutec_carstair"
msgstr "Carstair"
msgid "spyder_searoutec_sandy"
msgstr "Sandy"
msgid "spyder_searoutec_stafford"
msgstr "Stafford"
msgid "spyder_searoutec_maurice"
msgstr "Maurice"
msgid "spyder_searoutec_alpha"
msgstr "Alpha"
msgid "spyder_searoutec_beta"
msgstr "Beta"
msgid "spyder_dragonscave_tomas"
msgstr "Tomas"
msgid "spyder_dragonscave_lessa"
msgstr "Lessa"
msgid "spyder_dragonscave_cailin"
msgstr "Cailin"
msgid "spyder_dragonscave_griffin"
msgstr "Griffin"
msgid "spyder_dragonscave_daenny"
msgstr "Daenny"
msgid "spyder_dragonscave_benden"
msgstr "Benden"
msgid "spyder_dragonscave_mal"
msgstr "Mal"
msgid "spyder_dragonscave_ray"
msgstr "Ray"
msgid "spyder_dragonscave_lucille"
msgstr "Lucille"
msgid "spyder_dragonscave_tru"
msgstr "Tru"
msgid "spyder_flower_cady"
msgstr "Cady"
msgid "spyder_flower_mieke"
msgstr "Mieke"
msgid "spyder_flower_sandy"
msgstr "Sandy"
msgid "spyder_flower_teach"
msgstr "Teach"
msgid "spyder_omnichannel_william"
msgstr "William"
msgid "spyder_omnichannel_carnegie"
msgstr "Carnegie"
msgid "spyder_omnichannel_byrne"
msgstr "Byrne"
msgid "spyder_omnichannel_strauss"
msgstr "Strauss"
msgid "spyder_omnichannel_beaverbrook"
msgstr "Beaverbrook"
msgid "spyder_omnichannel_worm"
msgstr "Worm"
msgid "spyder_omnichannel_thedukeofdeadair"
msgstr "The Duke of Dead Air"
msgid "spyder_dragonscave_angrybrute"
msgstr "AngryBrute"
msgid "spyder_dragonscave_lazybrute"
msgstr "LazyBrute"
msgid "spyder_dragonscave_concernedbrute"
msgstr "ConcernedBrute"
msgid "spyder_hospital_billie"
msgstr "Billie"
msgid "spyder_greenwash_looten"
msgstr "Looten"
msgid "spyder_papermart_harith"
msgstr "Harith"
msgid "spyder_basement_josephine"
msgstr "Josephine"
msgid "spyder_route1_bjorn"
msgstr "Bjorn"
msgid "spyder_papermart_miles"
msgstr "Miles"
msgid "spyder_papermart_shirley"
msgstr "Shirley"
msgid "spyder_papermart_rafael"
msgstr "Rafael"
msgid "spyder_flower_monk"
msgstr "Bao"
msgid "spyder_candy_henrik"
msgstr "Henrik"
msgid "spyder_candy_eliane"
msgstr "Eliane"
msgid "spyder_cottonhouse1_rodger"
msgstr "Rodger"
msgid "spyder_greenwash_norton"
msgstr "Norton"
msgid "spyder_routea_jarod"
msgstr "Jarod"
msgid "spyder_flowerhouse1_willie"
msgstr "Willie"
msgid "spyder_timberhouse_zed"
msgstr "Zed"
msgid "spyder_omnichannel_talbot"
msgstr "Talbot"
msgid "spyder_omnichannel_gore"
msgstr "Gore"
msgid "spyder_cottonhouse1_lila"
msgstr "Lila"
msgid "spyder_cottoncafe_juliana"
msgstr "Juliana"
msgid "spyder_cottoncafe_lotus"
msgstr "Lotus"
msgid "spyder_cottoncafe_lotus1"
msgstr "This never happened while Omnichannel was in charge."
msgid "spyder_cottoncafe_hillary"
msgstr "Hillary"
msgid "spyder_cottoncafe_cayden"
msgstr "Cayden"
msgid "spyder_cottoncafe_cayden1"
msgstr "Hey, aren't you the guy who stopped the Spyder plot? Can't you do something?"
msgid "spyder_cottoncafe_wilford"
msgstr "Wilford"
msgid "spyder_leathergym_chadine"
msgstr "Chadine"
msgid "spyder_leathergym_chadfort"
msgstr "Chadfort"
msgid "spyder_leathergym_chad"
msgstr "Chad"
msgid "spyder_leathergym_bradfort"
msgstr "Bradfort"
msgid "spyder_leathergym_brad"
msgstr "Brad"
msgid "spyder_leathergym_gigachad"
msgstr "Gigachad"
msgid "spyder_leathergym_virgin"
msgstr "Virgin"
msgid "spyder_cottonartshop_phoenix"
msgstr "Phoenix"
msgid "spyder_top_penelope"
msgstr "Penelope"
msgid "spyder_candycafe_nora"
msgstr "Nora"
msgid "spyder_top_maura"
msgstr "Maura"
msgid "spyder_leather_eula"
msgstr "Eula"
msgid "spyder_mansion_lainey"
msgstr "Lainey"
msgid "spyder_flowerhouse2_pip"
msgstr "Pip"
msgid "spyder_nimrod_jake"
msgstr "Jake"
msgid "spyder_leathermuseum_davie"
msgstr "Davie"
msgid "spyder_leatherhouse2_memphis"
msgstr "Memphis"
msgid "spyder_leathershaft1_cole"
msgstr "Cole"
msgid "spyder_leathershaft1_rutherford"
msgstr "Rutherford"
msgid "spyder_leathershaft1_beryll"
msgstr "Beryll"
msgid "spyder_leathershaft1_surat"
msgstr "Surat"
msgid "spyder_leathershaft1_roxby"
msgstr "Roxby"
msgid "spyder_leathershaft2_colin"
msgstr "Colin"
msgid "spyder_grannypiper"
msgstr "Granny Piper"
msgid "spyder_cottonartshop_philis"
msgstr "Philis"
msgid "spyder_citypark_magdalene"
msgstr "Magdalene"
msgid "spyder_route5_lexia"
msgstr "Lexia"
msgid "spyder_flowerhouse1_jonette"
msgstr "Jonette"
msgid "spyder_wayfarer2_gae"
msgstr "Gae"
msgid "spyder_basement_garret"
msgstr "Garret"
msgid "spyder_leatherhouse1_roger"
msgstr "Roger"
msgid "spyder_leathermuseum_kasey"
msgstr "Kasey"
msgid "spyder_route3_ryland"
msgstr "Ryland"
msgid "spyder_candyhouse2_indiana"
msgstr "Indiana"
msgid "spyder_candyhouse2_barney"
msgstr "Barney"
msgid "spyder_mansion_rolo"
msgstr "Rolo"
msgid "spyder_basement_flick"
msgstr "Flick"
msgid "spyder_captain"
msgstr "Captain"
msgid "spyder_cottonhouse2_sidney"
msgstr "Sidney"
msgid "spyder_candyhouse3_joanie"
msgstr "Joanie"
msgid "spyder_cottonartshop_luvinia"
msgstr "Luvinia"
msgid "spyder_cottonartshop_luvinia1"
msgstr "What are we supposed to do?"
msgid "spyder_leatherhouse1_gail"
msgstr "Gail"
msgid "spyder_flower_lissa"
msgstr "Lissa"
msgid "spyder_citypark_prue"
msgstr "Prue"
msgid "spyder_papertown_silver"
msgstr "Silver"
msgid "spyder_leatherhouse2_elias"
msgstr "Elias"
msgid "spyder_flowerhouse2_bruce"
msgstr "Bruce"
msgid "spyder_hospital1_smith"
msgstr "Smith"
msgid "spyder_hospital1_lesley"
msgstr "Lesley"
msgid "spyder_hospital1_trafford"
msgstr "Trafford"
msgid "spyder_leatherhouse2_gabe"
msgstr "Gabe"
msgid "spyder_greenwash_selby"
msgstr "Selby"
msgid "spyder_nimrod_jervis"
msgstr "Jervis"
msgid "spyder_scoop_reese"
msgstr "Reese"
msgid "spyder_scoop_nash"
msgstr "Nash"
msgid "spyder_cottonhouse2_neva"
msgstr "Neva"
msgid "spyder_mansion_tamara"
msgstr "Tamara"
msgid "spyder_candyhouse1_tillie"
msgstr "Tillie"
msgid "spyder_hospital1_marylyn"
msgstr "Marylyn"
msgid "spyder_hospital1_melanie"
msgstr "Melanie"
msgid "spyder_hospital1_audie"
msgstr "Audie"
msgid "spyder_omnichannel_danita"
msgstr "Danita"
msgid "spyder_wayfarer1_addy"
msgstr "Addy"
msgid "spyder_top_lenny"
msgstr "Lenny"
msgid "spyder_mansion_reed"
msgstr "Reed"
msgid "spyder_timbercafe_grady"
msgstr "Grady"
msgid "spyder_mansion_wayne"
msgstr "Wayne"
msgid "spyder_omnichannel_ethan"
msgstr "Ethan"
msgid "spyder_wayfarer2_kim"
msgstr "Kim"
msgid "spyder_routea_john"
msgstr "John"
msgid "spyder_routea_little"
msgstr "Little"
msgid "spyder_candyhouse1_sawyer"
msgstr "Sawyer"
msgid "spyder_leathermuseum_giles"
msgstr "Giles"
msgid "spyder_papermanor_princeton"
msgstr "Princeton"
msgid "spyder_citypark_mack"
msgstr "Mack"
msgid "spyder_wayfarer1_wes"
msgstr "Wes"
msgid "spyder_leather_filbur"
msgstr "Filbur"
msgid "spyder_flower_fez"
msgstr "Fez"
msgid "spyder_flowerpetshop_denzel"
msgstr "Denzel"
msgid "spyder_flowerpetshop_titus"
msgstr "Titus"
msgid "spyder_cottonhouse2_davis"
msgstr "Davis"
msgid "spyder_cottonhouse2_davis1"
msgstr "I left my best monster in the storage!"
msgid "spyder_cottonartshop_carter"
msgstr "Carter"
msgid "spyder_wayfarer1_norm"
msgstr "Norm"
msgid "spyder_timbercenter_luciana"
msgstr "Luciana"
msgid "spyder_candycenter_diamond"
msgstr "Diamond"
msgid "spyder_cottoncenter_krystal"
msgstr "Krystal"
msgid "spyder_cottoncenter_ada"
msgstr "Ada"
msgid "spyder_cottoncenter_ada1"
msgstr "The computer system is experiencing technical difficulties.\n Withdrawing and depositing monsters and items is currently unavailable.\n Thank you for your patience."
msgid "spyder_leathercenter_sofia"
msgstr "Sofia"
msgid "spyder_candyscoop_clint"
msgstr "Clint"
msgid "spyder_cottonscoop_joe"
msgstr "Joe"
msgid "spyder_flowerscoop_jarod"
msgstr "Jarod"
msgid "spyder_paperscoop_santino"
msgstr "Santino"
msgid "spyder_timberscoop_leandro"
msgstr "Leandro"
msgid "spyder_leatherscoop_blake"
msgstr "Blake"

msgid "spyder_riverboatcaptain"
msgstr "Riverboat Captain"
msgid "spyder_mansion_drinkingbuddya"
msgstr "Drinking Buddy A"
msgid "spyder_mansion_drinkingbuddyb"
msgstr "Drinking Buddy B"
msgid "spyder_dryadsgrove_aquemini"
msgstr "Aquemini"
msgid "spyder_dryadsgrove_ignatia"
msgstr "Ignatia"
msgid "spyder_dryadsgrove_petra"
msgstr "Petra"
msgid "spyder_dryadsgrove_ferris"
msgstr "Ferris"
msgid "spyder_dryadsgrove_sylvia"
msgstr "Sylvia"
msgid "spyder_dryadsgrove_volcoli"
msgstr "Volcoli"
msgid "_chromerobo"
msgstr "Chrome Robo"
msgid "_darkrobo"
msgstr "Dark Robo"
msgid "_xeon"
msgstr "Xeon"
msgid "_xeon-2"
msgstr "Xeon-2"
msgid "_mk01beta"
msgstr "Mk01 Beta"
msgid "_mk01alpha"
msgstr "Mk01 Alpha"


## MESSAGE TRANSLATIONS ##
# spyder messages
msgid "spyder_multi_underrepairs"
msgstr "The sign reads, 'Under repairs'"

msgid "spyder_multi_martsign"
msgstr "Buy things here"

msgid "spyder_papertown_daycare1"
msgstr "Daycare Centre: Under construction."

msgid "spyder_papertown_daycare2"
msgstr "Daycare Centre: Open now!"

msgid "spyder_papertown_sunnyside"
msgstr "Sunnyside Manor: If we are not home leave a message with our housekeeper."

msgid "spyder_papertown_home"
msgstr "Home sweet home!"

msgid "spyder_papertown_rival"
msgstr "Billie's House"

msgid "spyder_rivalbedroom_radio_morning"
msgstr "Morning: A Pop song is playing. It's called \"Omni Love: A Journey Through Channels of the Heart\"."

msgid "spyder_rivalbedroom_radio_afternoon"
msgstr "Afternoon: A Rock song is playing. It's called \"Rise to Dominate: The Ultimate Trainer's Anthem\"."

msgid "spyder_rivalbedroom_radio_dusk"
msgstr "Dusk: A Country song is playing. It's called \"Breaking Chains, Finding Strength: From Fear to Enforcer\"."

msgid "spyder_rivalbedroom_radio_dawn"
msgstr "Dawn: A Metal song is playing. It's called \"Dragon's Roar: Percussive Fury\"."

msgid "spyder_rivalbedroom_radio_night"
msgstr "Night: A Techno song is playing. It's called \"Bot Revolution: Rise of the Botbots\"."

msgid "spyder_rivaldownstairs_tv"
msgstr "A group of schoolboys stranded on a deserted island, and of their struggles to overcome adversity."

msgid "spyder_rivaloffice_haiku"
msgstr "It's a haiku: From Rock to Kitten, Evolution's dance unfolds, Transformation blooms."

msgid "spyder_papertown_restinbed"
msgstr "You awake fully rested!"

msgid "spyder_papertown_tvwatch"
msgstr "What's on TV? A prom queen is breaking her tiara into pieces and handing it out."

msgid "spyder_citypark_achievement"
msgstr "Achievement Maniac's House"

msgid "spyder_citypark_house_maniac"
msgstr "Achievement Maniac"

msgid "spyder_citypark_house_maniac1"
msgstr "I'm the Achievement Maniac! I'm young ... Well, at heart. My body is old and frail.\n"
"All my life, my dream has been to do the things that no one else has done.\n"
"Like ... giving a dog tuxemon to a Cat Girl.\n"
"I wrote down all the things I wanted to do in my Book of Wishes. But it's unfinished ..."

msgid "spyder_citypark_house_maniac2"
msgstr "Do you want to help me? You can do all the challenges that I didn't get around to!"

msgid "spyder_citypark_house_maniac3"
msgstr "Huh, nothing new. Well, keep working on it!"

msgid "spyder_citypark_house_maniac4"
msgstr "How are you getting along with the Book of Wishes? Tell me of your achievements ..."

msgid "spyder_citypark_house_maniac5"
msgstr "How are you getting along with the Book of Wishes? Tell me of your achievements ..."

msgid "spyder_maniac_achievement1"
msgstr "Giving a dog tuxemon to a Cat Girl"

msgid "spyder_column1_sign" 
msgstr "A rare ancient column. This was once part of a temple building." 
msgid "spyder_column2_sign" 
msgstr "A rare ancient column. Other ruins from the same culture can be found in Route 3. " 
msgid "spyder_ruby_plaque" 
msgstr "Ruby is just the term for any corundum that is red! \n When corundum comes in other colours like blue, pink and clear, it is called a sapphire. \n When tuxemon eat rubies, they become passionate and vigorous, making them better at physical attacks like slaps, claws and bites." 
msgid "spyder_opal_plaque" 
msgstr "Opals show flashes of coloured light. \n They form in fissues and dips in rock when water evaporates leaving behind silica. \n Tuxemon that eat opals benefit from its magical warding are better able to escape magical distant attacks like blasts, sprays and rays." 
msgid "spyder_emerald_plaque" 
msgstr "An emerald is a green variety of beryl. Beryl that is blue is called aquamarine instead. \n A one-carat emerald is larger but less dense than a one-carat diamond. \n Tuxemon that eat emeralds have their sight and intuition heighten, making their ranged attacks like shots, sprays and blasts more potent." 
msgid "spyder_agate_plaque" 
msgstr "Agate is a rock, often formed by volcanoes and often banded with parallel lines. \n It features a great variety of colours: browns, greys, creams, reds, oranges and even blues. \n Feeding agate to a tuxemon can increase its speed and agility, making it faster to react in battle." 
msgid "spyder_diamond_plaque" 
msgstr "Famously the hardest gemstone in the world, diamonds are great on necklaces, engagement rings and earrings! \n If your fiance doesn't buy a Shaft diamond ring for you, he doesn't love you! \n Feed diamonds to your tuxemon to harden their skin, making them better able to resist physical blows." 

msgid "spyder_quartz_plaque"
msgstr "Quartz is one of the most abundant minerals on the planet. \n Some quartz varieties - like onyx, amethyst and carnelian - are rarer and more precious. \n Quartz is used in clocks to keep very precise time. \n Tuxemon that eat quartz have their fortitude and vitality increased, making them able to endure more attacks before being knocked out. "

msgid "spyder_shaft_plaque"
msgstr "Sponsored by Shaft. \"We dig it!\""
msgid "spyder_nimrod_plaque"
msgstr "Sponsored by Nimrod. \"If we didn't sell them, someone else would!\""
msgid "spyder_nimrod2_plaque"
msgstr "Tuxemon are powerful weapons that have fought alongside humans for as long as there has been war. \n Rock paintings found in caves show prehistoric humans training sabretoothed Rockats to fight wild Wolffsky."
msgid "spyder_nimrod3_plaque"
msgstr "The symbol of an ancient empire was the Eaglace, because when the empire invaded from the icy north their generals and scouts rode on Eaglace. \n Today, medic teams in our mighty republic are training with Agnidon for protection and transport. "
msgid "spyder_nimrod4_plaque"
msgstr "But soon, tuxemon and humans may be rendered obsolete. \n Our corporate sponsors Nimrod are developing robot technology that could make war a bloodless affair. \n In the meantime, sign up for the Nimrod Enforcers for good pay, free education and a life of adventure."
msgid "spyder_shaft1_sign"
msgstr "Shaft Headquarters: Mining Division"
msgid "spyder_shaft2_sign"
msgstr "Shaft Headquarters: Public Relations Division"
msgid "spyder_leathercafe_sign"
msgstr "Open Air Cafe and Marketplace"
msgid "spyder_leathercbd_sign"
msgstr "Leather Town Business District"

msgid "spyder_leatherhouse1_radio_morning"
msgstr "An R&B song is playing. It's called \"Possessuns, Part I\"."
msgid "spyder_leatherhouse1_radio"
msgstr "An R&B song is playing. It's called \"Possessuns, Part II\"."
msgid "spyder_leatherhouse1_radio_dusk"
msgstr "An Electronic song is playing. It's called \"Beats Of BotBot\"."
msgid "spyder_leatherhouse1_radio_dawn"
msgstr "A Country song is playing. It's called \"Heavyhearted At Losing My Rockat\"."
msgid "spyder_leatherhouse1_radio_night"
msgstr "A song is playing. It's called \"Fondent Tango\"."
msgid "spyder_flower_dojo_sign"
msgstr "Dojo of the Five Elements: Master Tuxemon Battle"

msgid "spyder_dojo_board_a"
msgstr "It's the Mentor's notes on Morphing."
msgid "spyder_dojo_board_b"
msgstr "It's the Mentor's notes on Stats."
msgid "spyder_dojo_board_c"
msgstr "It's the Mentor's notes on Tastes."
msgid "spyder_dojo_board_d"
msgstr "It is the Mentor's notes on Techniques."
msgid "spyder_dojo_zhao1"
msgstr "How are you finding the Dojo?...\n You should become a monk here. You already have the vow of silence covered!"
msgid "spyder_dojo_fu1"
msgstr "Let me tell you how Morphing works."
msgid "spyder_dojo_yin1"
msgstr "Let me tell you how Stats works."
msgid "spyder_dojo_zhu1"
msgstr "Let me tell you how Tastes work."
msgid "spyder_dojo_xiang1"
msgstr "Let me tell you how Techniques work."
msgid "spyder_dojo_fu2"
msgstr "Throughout their lives, most monsters pass through different stages.\n For example, a Rockitten may become a Rockat and then a Jemuar. This is called Morphing.\n Most Morphing occurs because a monster reaches a certain level,\n but there are other ways that Morphing can occur,\n like Dollfin becoming Bigfin when exposed to Sweet Sand."
msgid "spyder_dojo_yin2"
msgstr "Monsters have six Stats: HP, Melee, Ranged, Armor, Dodge and Speed.\n HP determines how much Damage they can take from attacks before passing out.\n Melee determines how much Damage their melee and touch attacks do.\n Ranged determines how much Damage their ranged and reach attacks do.\n Armor reduces Damage from melee and reach attacks.\n Dodge reduces Damage from ranged and touch attacks.\n Whichever monster has the higher Speed acts first in battle."
msgid "spyder_dojo_zhu2"
msgstr "Every monster has two Tastes: Warm and Cold.\n A Warm Taste makes the monster 10 percent better in one Stat:\n Speed for Peppy Taste, Melee for Salty Taste, Armor for Hearty Taste,\n Ranged for Zesty Taste and Dodge for Refined Taste.\n A Cold Taste makes the monster 10 percent worse in one Stat:\n Speed for Mild Taste, Melee for Sweet Taste,\n Armor for Soft Taste, Ranged for Flakey Taste and Dodge for Dry Taste."
msgid "spyder_dojo_xiang2"
msgstr "In combat, monsters can choose from up to four techniques that they know.\n Techniques have an accuracy, which determines how likely they are to occur.\n If a technique has a Power, that determines how much Damage it does.\n Some techniques impose a condition on the user or the target,\n or both - and the technique's Potency determines how likely that is to occur.\n Some techniques, once used, take a while to become available again."
msgid "spyder_dojo_fu3"
msgstr "I have developed a potion that reverts a tuxemon back to its base form.\n Shall I give the Button Potion to one of your tuxemon?"
msgid "spyder_dojo_zhu3"
msgstr "I have developed a potion that changes a tuxemon's taste.\n Shall I give the Taste-Changer Potion to one of your tuxemon for ${{currency}}50?"
msgid "spyder_dojo_xiang3"
msgstr "I have developed a potion that allows a tuxemon to re-learn a technique that it has forgotten.\n Shall I give the Re-Learner Potion to one of your tuxemon?"

msgid "spyder_dojo_wan"
msgstr "Master Wan"
msgid "spyder_dojo_toph"
msgstr "Monk Toph"
msgid "spyder_dojo_sokka"
msgstr "Monk Sokka"
msgid "spyder_dojo_yangchen"
msgstr "Monk Yangchen"
msgid "spyder_dojo_kataro"
msgstr "Monk Kataro"
msgid "spyder_dojo_iroh"
msgstr "Monk Iroh"
msgid "spyder_dojo_zhu"
msgstr "Zhu"
msgid "spyder_dojo_zhao"
msgstr "Zhao"
msgid "spyder_dojo_yin"
msgstr "Yin"
msgid "spyder_dojo_xiang"
msgstr "Xiang"
msgid "spyder_dojo_fu"
msgstr "Fu"

msgid "spyder_dojo_wan1"
msgstr "My Wood tuxemon all know Fire moves, \n so if you send a Metal tuxemon against me to take advantage of their weakness to Metal, \n we'll meet it with Fire."
msgid "spyder_dojo_wan2"
msgstr "Every monster is composed of one or two elements, \n and every move that they can perform is composed of one or two elements. \n A monster's element determines which moves it resists, and which moves it is weak against. \n It takes half damage from moves of the element it is resistant to, \n and double from moves of the element it is weak against."
msgid "spyder_dojo_wan3"
msgstr "Each monk in this room specialises in monsters of a particular type, \n but each has found a way to develop their strengths and to mitigate their weaknesses. \n Talk to me once you have defeated them all."
msgid "spyder_dojo_wan4"
msgstr "Congratulations. \n Now prove what you have learned in battle against me."
msgid "spyder_dojo_toph1"
msgstr "I may have a team of Earth tuxemon, but they all have high Melee or Ranged stats. \n I use that to overwhelm your defences, even if you are strong against Earth."
msgid "spyder_dojo_toph2"
msgstr "Of course, this strategy depends on your opponents having low Armour and Dodge stats. \n Good job. Let me heal you."
msgid "spyder_dojo_sokka1"
msgstr "My tuxemon are all of the Metal type, \n but they each have a second element, or know a technique with two elements. \n That makes their strengths and weaknesses more difficult to predict."
msgid "spyder_dojo_sokka2"
msgstr "Of course, dual types still have some weaknesses - sometimes twice as many as others. \n Good job. Let me heal you."
msgid "spyder_dojo_yangchen1"
msgstr "My Wood tuxemon all know Fire moves, \n so if you send a Metal tuxemon against me to take advantage of their weakness to Metal, \n we'll meet it with Fire."
msgid "spyder_dojo_yangchen2"
msgstr "Of course that strategy doesn't work if non-Metal types are using Metal techniques. \n Good job. Let me heal you."
msgid "spyder_dojo_kataro1"
msgstr "My Water tuxemon know techniques that work around their weakness, \n whether that's using Sinkhole to mitigate their weakness towards Earth techniques, \n or using the fixed damage move Perfect Cut so it's not halved against Wood types."
msgid "spyder_dojo_kataro2"
msgstr "Of course, these mitigating strategies carry an opportunity cost. \n Good job. Let me heal you."
msgid "spyder_dojo_iroh1"
msgstr "I am a Fire-type specialist. \n Each of my tuxemon knows Fire moves, and moves of one other type. \n I'll always have a monster that can target a monster's weakness."
msgid "spyder_dojo_iroh2"
msgstr "Of course, they do still have their Fire weaknesses. \n Good job. Let me heal you."

msgid "spyder_dojo_tu"
msgstr "Master Tu"
msgid "spyder_dojo_ares"
msgstr "Monk Ares"
msgid "spyder_dojo_orion"
msgstr "Monk Orion"
msgid "spyder_dojo_hephastus"
msgstr "Monk Hephastus"
msgid "spyder_dojo_hermes"
msgstr "Monk Hermes"
msgid "spyder_dojo_saturn"
msgstr "Monk Saturn"
msgid "spyder_dojo_billie"
msgstr "Billie"
msgid "spyder_dojo_thri"
msgstr "Riddler Thri"

msgid "spyder_dojo_tu1"
msgstr "On this level you must prove your mastery of the six vital statistics of tuxemon:\n HP, Melee, Ranged, Armour, Dodge and Speed."
msgid "spyder_dojo_tu3"
msgstr "Each monk in this room specialises in monsters with one very high stat.\n To overcome this, you will have to make clever use of your own creatures' stats. \n Talk to me once you have defeated them all."
msgid "spyder_dojo_tu4"
msgstr "Congratulations.\n Now prove what you have learned in battle against me"

msgid "spyder_dojo_ares1"
msgstr "My tuxemon have great Melee or Ranged stats, or both, so their attacks hit hard."
msgid "spyder_dojo_ares2"
msgstr "Here is a TM that you may find useful: Scope.\n It tells you what a tuxemon's statistics are,\n meaning you can target melee and ranged attacks based on which are weak towards them.\n I'll also heal you."
msgid "spyder_dojo_orion1"
msgstr "My team all have excellent Dodge stats,\n making it very difficult to get a successful ranged attack off against them."
msgid "spyder_dojo_orion2"
msgstr "Here is a TM that you may find useful: Shadow Boxing.\n It uses your Melee and their Dodge,\n allowing your strong melee attackers to get around an enemy with high Armour.\n I'll also heal you."
msgid "spyder_dojo_hephastus1"
msgstr "My team all have excellent Armour, so melee attacks just bounce off of their thick hides."
msgid "spyder_dojo_hephastus2"
msgstr "Here is a TM that you may find useful: Blade.\n It goes before most other moves, allowing a slow creature to get the advantage.\n I'll also heal you."
msgid "spyder_dojo_hermes1"
msgstr "My team are lightning-quick, with high Speed. By the time you get around to attacking, we'll have already defeated you."
msgid "spyder_dojo_hermes2"
msgstr "Here is a TM that you may find useful: Panjandrum.\n Its damage is a portion of the target's maximum HP,\n so it's as effective against high HP foes as it is against low HP ones.\n I'll also heal you."
msgid "spyder_dojo_saturn1"
msgstr "My team are tough as nails, with incredibly high HP."
msgid "spyder_dojo_saturn2"
msgstr "Here is a TM that you may find useful: All In.\n It heals you a little, improving your odds of holding out against durable monsters.\n I'll also heal you."

msgid "spyder_dojo_thri1"
msgstr "Congratulations, you have proven yourself an excellent trainer. \n You will face only one further adversary: me!"
msgid "spyder_dojo_thri2"
msgstr "You are a true master of battle and have earned a reward. \n Tell me, do you favour strength or strategy?"
msgid "spyder_dojo_strength"
msgstr "In that case, take this SAMPSACK. Its power is unrivalled."
msgid "spyder_dojo_strategy"
msgstr "In that case, take this SAMPSAGE. Its cunning is unrivalled."
msgid "spyder_dojo_billie1"
msgstr "Hey cheapskate! I'm training here too. You know, this Tuxepedia thing isn't half bad. \n I bet you only like it cos it's free, though."
msgid "spyder_dojo_billie2"
msgstr "Hmmm, I can tell from your Tuxepedia edits that you know your stuff."
msgid "spyder_dojo_billie3"
msgstr "Billie has added their tuxemon data to TUXEPEDIA."

msgid "spyder_wayfarerinn_sign"
msgstr "Welcome to the Wayfarer Inn! "
msgid "spyder_omnichannel_note"
msgstr "Haha, suckers - you'll never find me. \n It's on the Omnichannel CEO's letterhead."

msgid "spyder_walled_osman"
msgstr "Osman"
msgid "spyder_walled_musa"
msgstr "Musa"
msgid "spyder_walled_augustus"
msgstr "Augustus"
msgid "spyder_walled_fugger"
msgstr "Fugger"
msgid "spyder_walled_rufus"
msgstr "Rufus"
msgid "spyder_walled_alexander"
msgstr "Alexander"
msgid "spyder_walled_carnegie"
msgstr "Carnegie"
msgid "spyder_walled_crassus"
msgstr "Crassus"
msgid "spyder_walled_girard"
msgstr "Girard"
msgid "spyder_walled_vanderbilt"
msgstr "Vanderbilt"
msgid "spyder_walled_ford"
msgstr "Ford"
msgid "spyder_walled_astor"
msgstr "Astor"
msgid "spyder_walled_midas"
msgstr "Midas"

msgid "spyder_walled_osman1"
msgstr "Do you want to buy Tuxcoin?"

msgid "spyder_walled_osman2"
msgstr "I wish I have bought Tuxcoin ten years ago."

msgid "spyder_walled_musa1"
msgstr "Why do you keep asking such obvious questions?"

msgid "spyder_walled_musa2"
msgstr "Let's skip it."

msgid "spyder_walled_augustus1"
msgstr "I wrote nine academic papers!"

msgid "spyder_walled_augustus2"
msgstr "But I'm unable to win a match!"

msgid "spyder_walled_fugger1"
msgstr "My new movie was not as good as I thought it would be."

msgid "spyder_walled_fugger2"
msgstr "Too many fight scenes."

msgid "spyder_walled_rufus1"
msgstr "Do you really want to play this game with me?"

msgid "spyder_walled_rufus2"
msgstr "You have won."

msgid "spyder_walled_alexander1"
msgstr "Do you mind waiting an extra hour so I can read more of my book?"

msgid "spyder_walled_alexander2"
msgstr "Lasted less than thirty seconds."

msgid "spyder_walled_carnegie1"
msgstr "I often wish I was born in a time before social media."

msgid "spyder_walled_carnegie2"
msgstr "Let me update my status!"

msgid "spyder_walled_crassus1"
msgstr "I'm going to buy an island."

msgid "spyder_walled_crassus2"
msgstr "But which one?"

msgid "spyder_walled_girard1"
msgstr "Why not go back to them and tell them you changed your mind?"

msgid "spyder_walled_girard2"
msgstr "Who popped up in your mind?"

msgid "spyder_walled_vanderbilt1"
msgstr "People have justifications for hurting others, but they are rarely good justifications."

msgid "spyder_walled_vanderbilt2"
msgstr "What's your justification?"

msgid "spyder_walled_ford1"
msgstr "Did you hear about the big earthquake in ocean?"

msgid "spyder_walled_ford2"
msgstr "There was a tsunami alert!"

msgid "spyder_walled_astor1"
msgstr "What should you do if you find a spider on your bed?"

msgid "spyder_walled_astor2"
msgstr "Capture and sell!"

msgid "spyder_walled_billie1"
msgstr "Well hello, ${{name}}.\n You scrub up alright.\n Don't worry, I'm not going to battle you.\n I don't want my win rate to get any worse."

msgid "spyder_walled_midas1"
msgstr "I guess they're just giving out Gold Passes to everyone these days."

msgid "spyder_walled_midas2"
msgstr "... ... ...\n I founded the Walled Garden as a sanctuary for the better class of person\n to hone their battle skills and network with fellow members of the elite.\n But seeing you, a...\n what is the word?\n I want to say 'hoi polloi'? 'Villein'?\n Seeing a pleb like you triumph has made me reconsider.\n From this day on, I am going to open the Walled Garden to all comers.\n Anyone who wants to test their mettle can do so here."

msgid "spyder_cottonhouse1_tvwatch"
msgstr "It's the latest reality show: people and their tuxemon complete challenges on a remote island."

msgid "cannot_use_item_monster"
msgstr "This item cannot be used on this monster."

msgid "cotton_breeder0"
msgstr "Hi there, welcome to the Daycare, I breed Tuxemon here.\nI run this place because I love Tuxemon so much!\n"
"If you like, I can breed two of your Tuxemon for you. Just let me know, ok?"

msgid "cotton_breeder1"
msgstr "Do you wanna leave two of your Tuxemon with me to breed them?"

msgid "cotton_breeder2a_1"
msgstr "Okay, which Tuxemon will be the mother?"

msgid "cotton_breeder2a_2"
msgstr "Great, how about the father?"

msgid "cotton_breeder3"
msgstr "Okay, you sure these are the two you want?"

msgid "cotton_breeder4a"
msgstr "Great! Come back to check in later and I'll let you know how it's going."

msgid "cotton_breeder_rejected"
msgstr "Oh, alright. You think about it some more and come back to me."

msgid "cotton_breeder5"
msgstr "Hey ${{name}}, come to check up on your Tuxemon?"

msgid "cotton_breeder6a"
msgstr "They're still getting acquainted, as it were. Why don't you come back later?"

msgid "cotton_breeder6b"
msgstr "It's going very well! They're practically inseperable!\n"
"It shouldn't be too long now before we've got a baby on the way."

msgid "cotton_breeder6c"
msgstr "Congratulations! They've had a baby! Here you go, raise it well."

msgid "cotton_breeder_continue"
msgstr "It'll be awhile before they're ready for another, but if you like I can hold onto these two and breed them again."

msgid "cotton_breeder7a"
msgstr "Great! You take some time with the baby and I'll take care of the parents. Come back later to check up on them."

msgid "cotton_breeder7b"
msgstr "Good idea, the new family should be kept together at this important stage in the baby's development.\n"
"Ya'll come back now, y'hear?"

msgid "taba_greeting1"
msgstr "Greeter Jaime: Hey there ${{name}}! Heard you got a Tuxemon, congrats! If you wanna grow your party, you'll need Tuxeballs."

msgid "taba_greeting2a"
msgstr "The shop is doing a promo, here's some to get you started. You use them to capture Tuxemon. It's easier if they're weakend first though!"

msgid "taba_greeting2b"
msgstr "Ah! I see you've already got some. You've got a good head on your shoulders ${{name}}, I'm sure you'll be a champ in no time."

msgid "taba_greeting3"
msgstr "Good luck in your adventures ${{name}}, and remember to shop at Tuxemart for all your adventuring needs!\n"
"...\n"
"Sorry about the sales pitch, it's my job."

msgid "gotfivetuxeballs"
msgstr "You got 5 Tuxeballs!"

msgid "got_new_tuxemon"
msgstr "A new Tuxemon is born! Welcome {monster_name}!"

msgid "spyder_greenwash_guard"
msgstr "Alright, alright, nothing to see here."

msgid "spyder_greenwash_gregor1"
msgstr "I spend all day watching my CATEYE - I'm going to catch it blinking!"
msgid "spyder_greenwash_chip1"
msgstr "I have developed unmatched computing power!"
msgid "spyder_greenwash_clarence1"
msgstr "My tuxemon are unstoppable in the sunlight!"
msgid "spyder_greenwash_gregor2"
msgstr "Ugh, it didn't even blink when it fainted!"
msgid "spyder_greenwash_chip2"
msgstr "Needs more power!"
msgid "spyder_greenwash_clarence2"
msgstr "There was a cloud!"
msgid "spyder_greenwash_louis1" 
msgstr "The rules of this battle are the simple laws of natural selection: only the strong survive!"
msgid "spyder_greenwash_louis2"
msgstr "May I introduce you to the Gaia Hypothesis?"
msgid "spyder_greenwash_lewis1" 
msgstr "Hey, this is an active emergency.\n Get out of here!"
msgid "spyder_greenwash_lewis2"
msgstr "Great, now I've got nothing to fight the fires with."
msgid "spyder_greenwash_hunt1" 
msgstr "Come work at Greenwash, they said.\n Perform experiments that blur the line between science and madness, they said.\n Look where that got me!"
msgid "spyder_greenwash_hunt2"
msgstr "There's no future in STEM, kid."
msgid "spyder_greenwash_alex1" 
msgstr "I order all my flowers from Greenwash.\n They have varieties that I've never seen before!"
msgid "spyder_greenwash_alex2"
msgstr "Here's my card in case you ever need a flower arrangement.\n I do weddings, funerals, birthdays..."
msgid "spyder_greenwash_gluck1" 
msgstr "Say what you will about genetic engineering, hydroponics and chemical fertilizers,\n but you can't argue with the results."
msgid "spyder_greenwash_gluck2"
msgstr "That settles it,\n I'm giving Narcileaf another dose of fertilizer when we get home."
msgid "spyder_greenwash_firefighter"
msgstr "I could battle you, but I prefer to appeal to your reason and common sense.\n If you don't get out of here, the building might fall on you!"
msgid "spyder_greenwash_broer1" 
msgstr "Every day, I sedate all the monsters so they can be observed safely.\n I forget ONE TIME, and everyone makes a huge fuss."
msgid "spyder_greenwash_broer2"
msgstr "Whatever. Here, have a potion."
msgid "spyder_greenwash_lewie1" 
msgstr "Just some broken glass and escaped monsters.\n  I was hoping for a fire."
msgid "spyder_greenwash_lewie2"
msgstr "I like fire a normal amount."
msgid "spyder_greenwash_morehouse1" 
msgstr "They said to get out,\n  but I'm not leaving without my notebook of scientific observations."
msgid "spyder_greenwash_morehouse2"
msgstr "I'm sure my notebook is around here somewhere."
msgid "spyder_greenwash_dempsey1" 
msgstr "This is fine."
msgid "spyder_greenwash_heidenstam1" 
msgstr "This has been one heck of a work experience placement."
msgid "spyder_greenwash_heidenstam2"
msgstr "Gee, thanks a bunch."
    
msgid "spyder_greenwash_louis"
msgstr "Louis"
msgid "spyder_greenwash_clarence"
msgstr "Clarence"
msgid "spyder_greenwash_chip"
msgstr "Chip"
msgid "spyder_greenwash_gregor"
msgstr "Gregor"
msgid "spyder_greenwash_lewis"
msgstr "Lewis"
msgid "spyder_greenwash_hunt"
msgstr "Hunt"
msgid "spyder_greenwash_alex"
msgstr "Alex"
msgid "spyder_greenwash_gluck"
msgstr "Gluck"
msgid "spyder_greenwash_broer"
msgstr "Broer"
msgid "spyder_greenwash_lewie"
msgstr "Lewie"
msgid "spyder_greenwash_morehouse"
msgstr "Morehouse"
msgid "spyder_greenwash_dempsey"
msgstr "Dempsey"
msgid "spyder_greenwash_heidenstam"
msgstr "Heidenstam"

msgid "spyder_greenwash_fossilisator1"
msgstr "Hello there, I suppose you are here to see my finest invention - the De-Fossilator.\n ... No? You're here to investigate why the Greenwash staff went on strike\n and got locked out by the Enforcers?"
msgid "spyder_greenwash_fossilisator2"
msgstr "While you're here you might as well see the De-Fossilator in action."
msgid "spyder_greenwash_fossilisator3"
msgstr "Ah, I see you have a toothed bird fossil. Shall I de-fossilate it?"
msgid "spyder_greenwash_fossilisator4"
msgstr "It worked! The fossil turned into a Rhincus!"
msgid "spyder_greenwash_fossilisator5"
msgstr "Ah, I see you have an ancient dog fossil. Shall I de-fossilate it?"
msgid "spyder_greenwash_fossilisator6"
msgstr "It worked! The fossil turned into a Shammer!"
msgid "spyder_greenwash_fossilisator7"
msgstr "Maybe another time then."
msgid "spyder_greenwash_fossilisator8"
msgstr "Ah, I see you have two ancient fossils. Shall I de-fossilate both?"
msgid "spyder_greenwash_fossilisator9"
msgstr "It worked! The fossils turned into a Shammer and a Rhincus!"

msgid "spyder_greenwash_looten1"
msgstr "Prepare to face the power of my fusion tuxemon!"
msgid "spyder_greenwash_looten2"
msgstr "Well, I guess fusion technology isn't quite there yet.\n We've been working on it for years!"
msgid "spyder_greenwash_looten3"
msgstr "Here's the closest we've come -- it's a cute fusion of an ant and an Aardorn.\n Not exactly the ultimate killing machine Omnichannel wanted us to create.\n I mean … uh! You didn't hear that from me."
msgid "spyder_greenwash_looten4"
msgstr "The funny thing is, because of its fusion DNA, it makes DNA screeners behave all funny."
msgid "spyder_greenwash_moreau1"
msgstr "You shouldn't be here! "
msgid "spyder_greenwash_moreau2"
msgstr "The fusion experiment blew up!"
msgid "spyder_greenwash_dippel1"
msgstr "Maybe we went too far …"
msgid "spyder_greenwash_dippel2"
msgstr "Or not far enough! "
msgid "spyder_greenwash_aissa1"
msgstr "Stay out - Greenwash has this all under control."
msgid "spyder_greenwash_aissa2"
msgstr "We're all going to die!"
msgid "spyder_greenwash_aissa"
msgstr "Aissa"
msgid "spyder_greenwash_dippel"
msgstr "Dippel"
msgid "spyder_greenwash_moreau"
msgstr "Moreau"

msgid "spyder_leathergym_chadine1"
msgstr "Thanks for joining Chad & Brad Fondent Fitness (C&BFF),\n"
"we are excited to have you on board!"
msgid "spyder_leathergym_chad1"
msgstr "Yes, I can hear the silence."
msgid "spyder_leathergym_brad1"
msgstr "Yes, I can see the dark."
msgid "spyder_leathergym_chadfort1"
msgstr "Yes, I can fix the broken."
msgid "spyder_leathergym_bradfort1"
msgstr "Yes, I can feel your heart."
msgid "spyder_leathergym_gigachad1"
msgstr "Why are you here? Having a tough time? Don't worry fellow Sigma."
msgid "spyder_leathergym_virgin1"
msgstr "I love knocking on the door, screaming and running away while someone is using the restroom!"

msgid "spyder_leathershaft2_dude"
msgstr "Shaft is is one of the largest mining companies in the region,\n"
"especially those that contribute to the communities."
msgid "spyder_leathershaft2_achievement"
msgstr "Shaft is proud to join the top businesses in this race towards a net-zero economy\n"
"because we believe that climate change is not only one of the greatest risks facing Fondent,\n"
"but also one of the greatest opportunities for sustainable innovation."
msgid "spyder_leathershaft2_pc"
msgstr "Shaft promotional video on TuxTube."
msgid "spyder_leathershaft2_papers"
msgstr "This leaflet from the Shaft aims to gain the trust of the Fondent's people."
msgid "spyder_leathershaft2_skeptic"
msgstr "I don't trust Shaft. My geologist friend joined a team to explore the river basin\n"
"to determine the impact of deforestation and mining on the river and water quality.\n"
"This will mark the first ever evaluation of carbon and mercury production in mining ponds,\n"
"and their subsequent impact on water flowpaths, ever conducted in Fondent."

msgid "spyder_leathershaft1_sign"
msgstr "Journey to the Center of the Earth!"
msgid "spyder_leathershaft1_miner1"
msgstr "It is important to protect indigenous people, land... but we cannot criminalize the miners\n"
"who are looking for a living to survive. What matters is that the miners are protected!"
msgid "spyder_leathershaft1_beryll1"
msgstr "In Fondent alone there are about a dozen locations where illegal or artisan mining is going on\n"
"but Shaft is viewed as evil."
msgid "spyder_leathershaft1_roxby1"
msgstr "Some islands in the archipelago are completely taken over by mining. It is not possible to differentiate\n"
"between an indigenous community and a mining area. There is not even water to drink. Shaft is against!"
msgid "spyder_leathershaft1_rutherford1"
msgstr "Shaft leader is a thinker and doer. She is not a talker. She has met twice with the miners. It shows quality.\n"
"It shows his plans for Fondent. Our leader has been consistent when it comes to climate change."
msgid "spyder_leathershaft1_surat1"
msgstr "To streamline the mining sector, someone started to give certificates to those qualified to mine.\n"
"The entity? Omnichannel! And Shaft is the scapegoat."

msgid "spyder_papermanor_oldman"
msgstr "I have two sons and a niece. The first is a sailor, and last year he went to the Archipelago.\n"
"The second is a Captain and he transports people. My niece is playing outside."

msgid "spyder_candyhouse2_captain"
msgstr "I'm writing a book about my journey to the Archipelago. It is composed of nine volcanic islands.\n"
"About 1,400 km (870 mi) west of Paper Town, about 1,500 km (930 mi) north west of Candy Town."

msgid "cotton_misa_fireplace"
msgstr "It looks like someone burned papers."
msgid "cotton_misa_tv"
msgstr "What's on TV? The story of how Omnichannel became a global phenomenon,\n"
"reflecting and influencing a generation in the process."
msgid "cotton_misa_granny"
msgstr "Are you here to ask for my niece's hand? No? I'm sorry!"
msgid "cotton_misa_littlebro"
msgstr "My sister is very nice to me."

msgid "omnichannel_sign"
msgstr "Omnichannel HQ: We Make Headlines"

msgid "taba_town_homeplace"
msgstr "${{name}}'s house"
msgid "taba_town_sign_profhouse"
msgstr "Tuxemon Professor's House"
msgid "taba_town_sign_proflab"
msgstr "Tuxemon Professor's Lab"
msgid "taba_town_sign_tuxemart"
msgstr "Tuxemart - A place to buy and sell items"
msgid "taba_town_sign_tuxecenter"
msgstr "Tuxecenter - A place to heal your tuxemon"

msgid "leather_town_open_air"
msgstr "Open Air Cafe and Marketplace"

msgid "xero_citypark_achievement"
msgstr "Achievement Maniac's House"

msgid "xero_shaft1_sign"
msgstr "Shaft Headquarters: Mining Division"
msgid "xero_shaft2_sign"
msgstr "Shaft Headquarters: Public Relations Division"

msgid "xero_taba_tvwatch"
msgstr "What's on TV? A prom queen is breaking her tiara into pieces and handing it out."

msgid "xero_taba_poster"
msgstr "Home sweet home!"

msgid "xero_taba_restinbed"
msgstr "You awake fully rested!"

msgid "xero_skip_question"
msgstr "Do you want to skip the intro?"

## Sphalian Town ##

msgid "spyder_sphalian_alert_skating"
msgstr "Always be cautious! Always bring safety gear!"

msgid "spyder_sphalian_hackerchat"
msgstr "Two weeks ago a tremendous blizzard struck ${{map_name}}."

msgid "spyder_sphalian_barmaid"
msgstr "I don't skate very well."

msgid "spyder_mountain_road_interrupted"
msgstr "Road blocked due to landslide."

msgid "spyder_sphalian_grannypiper"
msgstr "The Great Blizzard's impact was so great that, still today, survivors met to commemorate."

msgid "spyder_sphalian_monk"
msgstr "I'm reminded of the time the blizzard killed my friend."

msgid "spyder_sphalian_granny"
msgstr "That's, uh... heavy. I'm sorry to hear that."

msgid "spyder_sphalian_shopkeeper"
msgstr "We worship and have deep respect for the mountain, we trust it will save us from whatever comes."

msgid "spyder_sphalian_maniac"
msgstr "Climbers need to wake up and understand that climbing Lion Mountain is extremely risky.\n"
"They need to stop believing just because they have strong tuxemon that they will be able to climb."

msgid "spyder_sphalian_beck"
msgstr "That's not even a little bit funny, man."

msgid "spyder_sphalian_tvwatch"
msgstr "A journalist travels the globe hunting for lost civilizations."

## JUNKYARD ##

msgid "junkyard_01"
msgstr "Hey, ${{name}}! I found some Tuxballs in this junkyard!"

msgid "junkyard_02"
msgstr "You can have one. I'll take the other"

msgid "junkyard_03"
msgstr "GARY: Well, well, well. Look who we have here!"

msgid "junkyard_04"
msgstr "CARY: You know you're stealing those Tuxballs without signing the End User License Agreement, right?"

msgid "junkyard_05"
msgstr "MAPLE: These are trash! You don't have to sign the EULA for trash!"

msgid "junkyard_06"
msgstr "GARY: That's what you think. But you're gonna have to pay."

msgid "junkyard_07"
msgstr "GARY: People like you shouldn't be able to get Tuxemon like this!"

msgid "junkyard_08"
msgstr "CARY: It's your own fault. Let's get them, Gary."<|MERGE_RESOLUTION|>--- conflicted
+++ resolved
@@ -2654,18 +2654,16 @@
 msgid "omnichannel_mobile"
 msgstr "Omnichannel Mobile 4G"
 
-<<<<<<< HEAD
 msgid "new_tech_overwrite"
 msgstr "${{var:check_moves_monster}} has too many techniques.\n"
 "Which do you want to overwrite for learning the new one?"
-=======
+
 msgid "nu_map_missing"
 msgstr "GPS tracker not updating."
 
 msgid "max_moves_alert"
 msgstr "{name} has too many techniques.\n"
 "Which do you want to overwrite for learning {tech}?"
->>>>>>> 389ca4c7
 
 msgid "uninstall_app"
 msgstr "Unable to uninstall the app."
