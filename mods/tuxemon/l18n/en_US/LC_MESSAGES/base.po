--- conflicted
+++ resolved
@@ -170,11 +170,9 @@
 msgstr "{user} is leeching health from {target}."
 
 msgid "combat_state_overfeed_get"
-<<<<<<< HEAD
+
 msgstr "{user} Overfed {target}. {target}'s speed was halved, {target}'s hp was fully restored"
-=======
-msgstr "{user} Overfed {target}."
->>>>>>> 8c422b75
+
 
 msgid "combat_state_lifeleech_success"
 msgstr "{user} lost health to lifeleech!"
