--- conflicted
+++ resolved
@@ -106,41 +106,33 @@
         "sprite_name": "spyderrookie",
         "combat_front": "spyder_rookie",
         "slug": "spyder_rookie"
-      }
-<<<<<<< HEAD
-  
-=======
-    ]
+      }  
   },
   {
     "slug": "spyder_route3_miner1",
-    "template": [
+    "template":
       {
         "sprite_name": "miner_blue",
         "combat_front": "miner",
         "slug": "miner"
       }
-    ]
   },
   {
     "slug": "spyder_route3_miner2",
-    "template": [
+    "template":
       {
         "sprite_name": "miner_red",
         "combat_front": "miner",
         "slug": "miner"
       }
-    ]
   },
   {
     "slug": "spyder_route3_miner3",
-    "template": [
+    "template":
       {
         "sprite_name": "miner_yellow",
         "combat_front": "miner",
         "slug": "miner"
       }
-    ]
->>>>>>> ee701f04
   }
 ]