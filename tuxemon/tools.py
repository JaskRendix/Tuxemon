# SPDX-License-Identifier: GPL-3.0
# Copyright (c) 2014-2023 William Edwards <shadowapex@gmail.com>, Benjamin Bean <superman2k5@gmail.com>
"""

Do not import platform-specific libraries such as pygame.
Graphics/audio operations should go to their own modules.

As the game library is developed and matures, move these into larger modules
if more appropriate.  Ideally this should be kept small.

"""

from __future__ import annotations

import logging
import typing
from collections.abc import Callable, Iterable, Mapping, Sequence
from dataclasses import fields
from typing import (
    TYPE_CHECKING,
    Any,
    NoReturn,
    Optional,
    Protocol,
    TypeVar,
    Union,
)

from tuxemon import prepare
from tuxemon.compat.rect import ReadOnlyRect
from tuxemon.locale import T, replace_text
from tuxemon.math import Vector2

if TYPE_CHECKING:
    import pygame

    from tuxemon.item.item import Item
    from tuxemon.session import Session
    from tuxemon.sprite import Sprite
    from tuxemon.state import State


logger = logging.getLogger(__name__)

# Used to indicate that a function should never be called
# https://typing.readthedocs.io/en/latest/source/unreachable.html
Never = NoReturn

TVar = TypeVar("TVar")
TVarSequence = TypeVar("TVarSequence", bound=tuple[int, ...])

ValidParameterSingleType = Optional[type[Any]]
ValidParameterTypes = Union[
    ValidParameterSingleType,
    Sequence[ValidParameterSingleType],
]


class NamedTupleProtocol(Protocol):
    """Protocol for arbitrary NamedTuple objects."""

    @property
    def _fields(self) -> tuple[str, ...]:
        pass


NamedTupleTypeVar = TypeVar("NamedTupleTypeVar", bound=NamedTupleProtocol)


def get_cell_coordinates(
    rect: ReadOnlyRect,
    point: tuple[int, int],
    size: tuple[int, int],
) -> tuple[int, int]:
    """Find the cell of size, within rect, that point occupies."""
    point = (point[0] - rect.x, point[1] - rect.y)
    cell_x = (point[0] // size[0]) * size[0]
    cell_y = (point[1] // size[1]) * size[1]
    return (cell_x, cell_y)


def transform_resource_filename(*filename: str) -> str:
    """
    Appends the resource folder name to a filename.

    Parameters:
        filename: Relative path of a resource.

    Returns:
        The absolute path of the resource.

    """
    return prepare.fetch(*filename)


def scale_sequence(sequence: TVarSequence) -> TVarSequence:
    """
    Scale a sequence of integers by the configured scale factor.

    Parameters:
        sequence: Sequence to scale.

    Returns:
        Scaled sequence.

    """
    return type(sequence)(i * prepare.SCALE for i in sequence)


def scale(number: int) -> int:
    """
    Scale an integer by the configured scale factor.

    Parameter:
        number: Integer to scale.

    Returns:
        Scaled integer.

    """
    return prepare.SCALE * number


def calc_dialog_rect(screen_rect: pygame.rect.Rect) -> pygame.rect.Rect:
    """
    Return a rect that is the area for a dialog box on the screen.

    Note:
        This only works with Pygame rects, as it modifies the attributes.

    Parameters:
        screen_rect: Rectangle of the screen.

    Returns:
        Rectangle for a dialog.

    """
    rect = screen_rect.copy()
    if prepare.CONFIG.large_gui:
        rect.height = int(rect.height * 0.4)
        rect.bottomleft = screen_rect.bottomleft
    else:
        rect.height = int(rect.height * 0.25)
        rect.width = int(rect.width * 0.8)
        rect.center = screen_rect.centerx, rect.centery * 7
    return rect


def open_dialog(
    session: Session,
    text: Sequence[str],
    avatar: Optional[Sprite] = None,
<<<<<<< HEAD
    menu: Optional[Sequence[tuple[str, str, Callable[[], None]]]] = None,
    colors: dict[str, Any] = {},
=======
>>>>>>> dd78839d
) -> State:
    """
    Open a dialog with the standard window size.

    Parameters:
        session: Game session.
        text: List of strings.
        avatar: Optional avatar sprite.

    Returns:
        The pushed dialog state.

    """
    from tuxemon.states.dialog import DialogState

    rect = calc_dialog_rect(session.client.screen.get_rect())
    return session.client.push_state(
        DialogState(
            text=text,
            avatar=avatar,
            rect=rect,
<<<<<<< HEAD
            menu=menu,
            colors=colors,
=======
>>>>>>> dd78839d
        )
    )


def open_choice_dialog(
    session: Session,
    menu: Sequence[tuple[str, str, Callable[[], None]]],
    escape_key_exits: bool = False,
) -> State:
    """
    Open a dialog choice with the standard window size.

    Parameters:
        session: Game session.
        menu: Optional menu object.

    Returns:
        The pushed dialog choice state.

    """
    from tuxemon.states.choice.choice_state import ChoiceState

    return session.client.push_state(
        ChoiceState(
            menu=menu,
            escape_key_exits=escape_key_exits,
        )
    )


def vector2_to_tile_pos(vector: Vector2) -> tuple[int, int]:
    return (int(vector[0]), int(vector[1]))


def number_or_variable(
    session: Session,
    value: str,
) -> float:
    """
    Returns a numeric game variable by its name.

    If ``value`` is already a number, convert from string to float and
    return that.

    Parameters:
        session: Session object, that contains the requested variable.
        value: Name of the requested variable or string with numerical value.

    Returns:
        Numerical value contained in the string or in the variable referenced
        by that name.

    Raises:
        ValueError: If ``value`` is not a number but no numeric variable with
        that name can be retrieved.

    """
    player = session.player
    if value.isdigit():
        return float(value)
    elif value.replace(".", "", 1).isdigit():
        return float(value)
    else:
        try:
            return float(player.game_variables[value])
        except (KeyError, ValueError, TypeError):
            raise ValueError(f"invalid number or game variable {value}")


# TODO: stability/testing
def cast_value(
    i: tuple[tuple[ValidParameterTypes, str], Any],
) -> Any:
    (type_constructors, param_name), value = i

    if not isinstance(type_constructors, Sequence):
        type_constructors = [type_constructors]

    if (value is None or value == "") and (
        None in type_constructors or type(None) in type_constructors
    ):
        return None

    for constructor in type_constructors:
        if not constructor:
            continue

        if isinstance(value, constructor):
            return value

        elif typing.get_origin(constructor) is typing.Literal:
            allowed_values = typing.get_args(constructor)
            if value in allowed_values:
                return value

        else:
            try:
                return constructor(value)
            except (ValueError, TypeError):
                pass

    raise ValueError(
        f"Error parsing parameter {param_name} with value {value} and "
        f"constructor list {type_constructors}",
    )


def get_types_tuple(
    param_type: ValidParameterSingleType,
) -> Sequence[ValidParameterSingleType]:
    if typing.get_origin(param_type) is Union:
        return typing.get_args(param_type)
    else:
        return (param_type,)


def cast_dataclass_parameters(self) -> None:
    """
    Takes a dataclass object and casts its __init__ values to the correct type
    """
    type_hints = typing.get_type_hints(self.__class__)
    for field in fields(self):
        if field.init:
            field_name = field.name  # e.g "map_name"
            type_hint = type_hints[field_name]  # e.g. Optional[str]
            constructors = get_types_tuple(
                type_hint
            )  # e.g. (<class 'str'>, <class 'NoneType'>)
            old_value = getattr(self, field_name)
            new_value = cast_value(((constructors, field_name), old_value))
            setattr(self, field_name, new_value)


def show_item_result_as_dialog(
    session: Session,
    item: Item,
    result: Mapping[str, Any],
) -> None:
    """
    Show generic dialog if item was used or not.

    Parameters:
        session: Game session.
        item: Item object.
        result: A dict with a ``success`` key indicating success or failure.

    """
    msg_type = "use_success" if result["success"] else "use_failure"
    template = getattr(item, msg_type)
    if template:
        message = T.translate(replace_text(session, template))
        open_dialog(session, [message])


def round_to_divisible(x: float, base: int = 16) -> int:
    """
    Rounds a number to a divisible base.

    This is used to round collision areas that aren't defined well. This
    function assists in making sure collisions work if the map creator didn't
    set the collision areas to round numbers.

    Parameters:
        x: The number we want to round.
        base: The base that we want our number to be divisible by. By default
            this is 16.

    Returns:
        Rounded number that is divisible by ``base``.

    """
    return int(base * round(float(x) / base))


def copy_dict_with_keys(
    source: Mapping[str, TVar],
    keys: Iterable[str],
) -> Mapping[str, TVar]:
    """
    Return new dict using only the keys/value from ``keys``.

    If key from keys is not present no error is raised.

    Parameters:
        source: Original mapping.
        keys: Allowed keys in the output mapping.

    Returns:
        New mapping with the keys restricted to those in ``keys``.

    """
    return {k: source[k] for k in keys if k in source}


def assert_never(value: Never) -> NoReturn:
    """
    Assertion for exhaustive checking of a variable.

    Parameters:
        value: The value that will be checked for exhaustiveness.

    """
    assert False, f"Unhandled value: {value} ({type(value).__name__})"<|MERGE_RESOLUTION|>--- conflicted
+++ resolved
@@ -150,11 +150,8 @@
     session: Session,
     text: Sequence[str],
     avatar: Optional[Sprite] = None,
-<<<<<<< HEAD
     menu: Optional[Sequence[tuple[str, str, Callable[[], None]]]] = None,
     colors: dict[str, Any] = {},
-=======
->>>>>>> dd78839d
 ) -> State:
     """
     Open a dialog with the standard window size.
@@ -176,11 +173,7 @@
             text=text,
             avatar=avatar,
             rect=rect,
-<<<<<<< HEAD
-            menu=menu,
             colors=colors,
-=======
->>>>>>> dd78839d
         )
     )
 
