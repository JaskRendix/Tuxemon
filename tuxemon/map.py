# SPDX-License-Identifier: GPL-3.0
# Copyright (c) 2014-2023 William Edwards <shadowapex@gmail.com>, Benjamin Bean <superman2k5@gmail.com>
from __future__ import annotations

import logging
from collections.abc import Generator, Mapping, MutableMapping, Sequence
from itertools import product
from math import atan2, pi
<<<<<<< HEAD
from typing import (
    TYPE_CHECKING,
    Any,
    Literal,
    NamedTuple,
    Optional,
    TypeVar,
    Union,
    cast,
)
=======
from typing import TYPE_CHECKING, NamedTuple, Optional, TypeVar, Union
>>>>>>> a79c401f

import pyscroll
from pytmx import pytmx
from pytmx.pytmx import TiledMap

from tuxemon import prepare
from tuxemon.compat.rect import ReadOnlyRect
from tuxemon.db import Direction, Orientation
from tuxemon.event import EventObject
from tuxemon.graphics import scaled_image_loader
from tuxemon.locale import T
from tuxemon.math import Vector2, Vector3
from tuxemon.tools import round_to_divisible

if TYPE_CHECKING:
    from tuxemon.entity import Entity
    from tuxemon.npc import NPC

logger = logging.getLogger(__name__)

RectTypeVar = TypeVar("RectTypeVar", bound=ReadOnlyRect)


class RegionProperties(NamedTuple):
    enter_from: Sequence[Direction]
    exit_from: Sequence[Direction]
    endure: Sequence[Direction]
    entity: Optional[Union[NPC, Entity[Any]]]
    key: Optional[str]


# direction => vector
dirs3: Mapping[Direction, Vector3] = {
    Direction.up: Vector3(0, -1, 0),
    Direction.down: Vector3(0, 1, 0),
    Direction.left: Vector3(-1, 0, 0),
    Direction.right: Vector3(1, 0, 0),
}
dirs2: Mapping[Direction, Vector2] = {
    Direction.up: Vector2(0, -1),
    Direction.down: Vector2(0, 1),
    Direction.left: Vector2(-1, 0),
    Direction.right: Vector2(1, 0),
}
# just the first letter of the direction => vector
short_dirs = {d[0]: dirs2[d] for d in dirs2}


def translate_short_path(
    path: str,
    position: tuple[int, int] = (0, 0),
) -> Generator[tuple[int, int], None, None]:
    """
    Translate condensed path strings into coordinate pairs.

    Uses a string of U D L R characters; Up Down Left Right.
    Passing a position will make the path relative to that point.

    Parameters:
        path: String of path directions; ie "uldr".
        position: Starting point of the path.

    Yields:
        Positions in the path.

    """
    position_vec = Vector2(*position)
    for char in path.lower():
        position_vec += short_dirs[char]
        yield (int(position_vec.x), int(position_vec.y))


def get_coords(
    tile: tuple[int, int], map_size: tuple[int, int], radius: int = 1
) -> list[tuple[int, int]]:
    """
    Returns a list with the cardinal coordinates (down, right, up, and left),
    Negative coordinates as well as the ones the exceed the map size will be
    filtered out. If no valid coordinates, then it'll be raised a ValueError.

     -  | 1,0 |  -
    0,1 | 1,1 | 2,1 |
     -  | 1,2 |  -

    eg. radius = 1 (1,0),(0,1),(1,2),(2,1)

    Parameters:
        tile: Tile coordinates
        map_size: Dimension of the map
        radius: Radius, default 1

    Returns:
        List tile coordinates.
    """
    coords: list[tuple[int, int]] = []
    coords.append((tile[0], tile[1] + radius))  # down
    coords.append((tile[0] + radius, tile[1]))  # right
    coords.append((tile[0], tile[1] - radius))  # up
    coords.append((tile[0] - radius, tile[1]))  # left
    _coords = [
        _tile
        for _tile in coords
        if map_size[0] >= _tile[0] >= 0 and map_size[1] >= _tile[1] >= 0
    ]
    if not _coords:
        raise ValueError(f"{coords} invalid coordinates")
    return _coords


def get_coord_direction(
    tile: tuple[int, int],
    direction: Direction,
    map_size: tuple[int, int],
    radius: int = 1,
) -> tuple[int, int]:
    """
    Returns the coordinates for a specific side and radius.
    Negative coordinates as well as the ones the exceed the map size will
    raise a ValueError.

    Parameters:
        tile: Tile coordinates
        side: Direction "up*, "dowm", "left", "right"
        map_size: Dimension of the map
        radius: Radius, default 1

    Returns:
        Tuple tile coordinates.
    """
    _tile: tuple[int, int] = (0, 0)
    if direction == "down":
        _tile = (tile[0], tile[1] + radius)
    elif direction == "right":
        _tile = (tile[0] + radius, tile[1])
    elif direction == "up":
        _tile = (tile[0], tile[1] - radius)
    elif direction == "left":
        _tile = (tile[0] - radius, tile[1])
    else:
        raise ValueError(f"{direction} doesn't exist")
    if map_size[0] >= _tile[0] >= 0 and map_size[1] >= _tile[1] >= 0:
        return _tile
    else:
        raise ValueError(f"{_tile} invalid coordinates")


def get_direction(
    base: Union[Vector2, tuple[int, int]],
    target: Union[Vector2, tuple[int, int]],
) -> Direction:
    """
    Return the direction based on the coordinates position.

    eg. base (1,3) - target (1,12) -> "down"

    Parameters:
        base: Base coordinates
        target: Target coordinates

    Returns:
        Direction.

    """
    y_offset = base[1] - target[1]
    x_offset = base[0] - target[0]
    # Is it further away vertically or horizontally?
    look_on_y_axis = abs(y_offset) >= abs(x_offset)

    if look_on_y_axis:
        return Direction.up if y_offset > 0 else Direction.down
    else:
        return Direction.left if x_offset > 0 else Direction.right


def pairs(direction: Direction) -> Direction:
    """
    Returns complimentary direction.

    Parameters:
        direction: Direction.

    Returns:
        Complimentary direction.

    """
    if direction == Direction.up:
        return Direction.down
    elif direction == Direction.down:
        return Direction.up
    elif direction == Direction.left:
        return Direction.right
    elif direction == Direction.right:
        return Direction.left
    else:
        raise ValueError(f"{direction} doesn't exist.")


def proj(point: Vector3) -> Vector2:
    """
    Project 3d coordinates to 2d.

    Not necessarily for use on a screen.

    Parameters:
        point: The 3d vector to project.

    Returns:
        2d projection vector.

    """
    return Vector2(point.x, point.y)


def tiles_inside_rect(
    rect: ReadOnlyRect,
    grid_size: tuple[int, int],
) -> Generator[tuple[int, int], None, None]:
    """
    Iterate all tile positions within this rect.

    The positions will be changed from pixel/map coords to tile coords.

    Parameters:
        rect: Area to get tiles in.
        grid_size: Size of each tile.

    Yields:
        Tile positions inside the rect.

    """
    # scan order is left->right, top->bottom
    for y, x in product(
        range(rect.top, rect.bottom, grid_size[1]),
        range(rect.left, rect.right, grid_size[0]),
    ):
        yield x // grid_size[0], y // grid_size[1]


def snap_interval(value: float, interval: int) -> int:
    value = round_to_divisible(value)
    if value == interval:
        return value - 1
    return value


def snap_outer_point(
    point: tuple[int, int],
    grid_size: tuple[int, int],
) -> tuple[int, int]:
    """
    Snap point to nearest grid intersection.

    * If point is rounded up, the coords are 1 less on each axis.

    Parameters:
        point: Point to snap.
        grid_size: Grid size.

    Returns:
        Snapped point.

    """
    return (
        snap_interval(point[0], grid_size[0]),
        snap_interval(point[1], grid_size[1]),
    )


def snap_point(
    point: tuple[int, int],
    grid_size: tuple[int, int],
) -> tuple[int, int]:
    """
    Snap point to nearest grid intersection.

    Parameters:
        point: Point to snap.
        grid_size: Grid size.

    Returns:
        Snapped point.

    """
    return (
        round_to_divisible(point[0], grid_size[0]),
        round_to_divisible(point[1], grid_size[1]),
    )


def point_to_grid(
    point: tuple[int, int],
    grid_size: tuple[int, int],
) -> tuple[int, int]:
    """
    Snap pixel coordinate to grid, then convert to tile coords.

    Parameters:
        point: Point to snap.
        grid_size: Grid size.

    Returns:
        Snapped point.

    """
    point = snap_point(point, grid_size)
    return point[0] // grid_size[0], point[1] // grid_size[1]


def angle_of_points(
    point0: tuple[int, int],
    point1: tuple[int, int],
) -> float:
    """
    Find angle between two points.

    Parameters:
        point0: First point.
        point1: Second point.

    Returns:
        Angle between the two points.

    """
    ang = atan2(-(point1[1] - point0[1]), point1[0] - point1[0])
    ang %= 2 * pi
    return ang


def snap_rect(
    rect: RectTypeVar,
    grid_size: tuple[int, int],
) -> RectTypeVar:
    """
    Align all vertices to the nearest point.

    Parameters:
        rect: Rect to snap.
        grid_size: Grid size.

    Returns:
        Snapped rect.

    """
    left, top = snap_point(rect.topleft, grid_size)
    right, bottom = snap_point(rect.bottomright, grid_size)
    return type(rect)((left, top, right - left, bottom - top))


def orientation_by_angle(angle: float) -> Orientation:
    """Return "horizontal" or "vertical".

    Parameters:
        angle: Angle with the horizontal axis.

    Returns:
        Whether the orientation is horizontal or vertical.

    """
    if angle == 3 / 2 * pi:
        return Orientation.vertical
    elif angle == 0.0:
        return Orientation.horizontal
    else:
        raise Exception("A collision line must be aligned to an axis")


def extract_region_properties(
    properties: Mapping[str, str],
) -> Optional[RegionProperties]:
    """
    Given a dictionary from Tiled properties, return a dictionary
    suitable for collision detection.

    We are using word "endure" because continue is already used in Python
    and it can create issues. Endure means "continue to walk in a precise direction".

    If in the tileset.tsx there is endure=left, it means that the player continues
    walking left. endure is a sequence (possible multiple values); if there are more
    than 1 direction eg (up and left), then the player will continue in the direction
    he/she entered the tile, so it takes the direction from self.facing

    Uses `exit_from`, `enter_from`, and `continue` keys.

    Parameters:
        properties: Dictionary of data from Tiled for object, tile, etc.

    Returns:
        New dictionary for collision use.

    """
    # this could use a rewrite or re-thinking...
    label = None
    endure: list[Direction] = []
    enters: list[Direction] = []
    exits: list[Direction] = []
    has_movement_modifier = False
    for key in properties:
        if "enter_from" == key:
            enters = direction_to_list(properties[key])
            has_movement_modifier = True
        elif "exit_from" == key:
            exits = direction_to_list(properties[key])
            has_movement_modifier = True
        elif "endure" == key:
            endure = direction_to_list(properties[key])
            has_movement_modifier = True
        elif "key" == key:
            label = properties[key]
            has_movement_modifier = True
    # if there is an exit, but no explicit enter, then
    # allow entering from all sides except the exit side
    if exits and not enters:
        enters = list(Direction)
        for _exit in exits:
            enters.remove(_exit)
    if label == "slide":
        enters = list[Direction]
        exits = list[Direction]
        endure = list[Direction]
    if has_movement_modifier:
        return RegionProperties(
            enter_from=enters,
            exit_from=exits,
            endure=endure,
            entity=None,
            key=label,
        )
    else:
        return None


def get_coords_extended(
    tile: tuple[int, int], map_size: tuple[int, int], radius: int = 1
) -> list[tuple[int, int]]:
    """
    Returns a list with all the coordinates (down, right, up, left, upper left,
    upper right, bottom left, bottom right).
    Negative coordinates as well as the ones the exceed the map size will be
    filtered out. If no valid coordinates, then it'll be raised a ValueError.

    0,0 | 1,0 | 2,0 |
    0,1 | 1,1 | 2,1 |
    0,2 | 1,2 | 2,2 |

    eg. radius = 1
    (0,0),(1,0),(2,0),(0,1),(1,1),(2,1),(0,2),(1,2),(2,2)

    Parameters:
        tile: Tile coordinates
        map_size: Dimension of the map
        radius: Radius, default 1

    Returns:
        List tile coordinates.
    """
    coords: list[tuple[int, int]] = []
    coords.append((tile[0], tile[1] + radius))  # down
    coords.append((tile[0] + radius, tile[1]))  # right
    coords.append((tile[0], tile[1] - radius))  # up
    coords.append((tile[0] - radius, tile[1]))  # left
    coords.append((tile[0] - 1, tile[1] - 1))  # upper left
    coords.append((tile[0] + 1, tile[1] - 1))  # upper right
    coords.append((tile[0] - 1, tile[1] + 1))  # bottom left
    coords.append((tile[0] + 1, tile[1] + 1))  # bottom right
    _coords = [
        _tile
        for _tile in coords
        if map_size[0] >= _tile[0] >= 0 and map_size[1] >= _tile[1] >= 0
    ]
    if not _coords:
        raise ValueError(f"{coords} invalid coordinates")
    return _coords


def direction_to_list(direction: Optional[str]) -> list[Direction]:
    """
    Splits direction string and returns a list with Direction/s

    Parameters:
        direction: str (eg. enter_from = "direction")

    Returns:
        List with Direction/s

    """
    if direction is None:
        props = []
    else:
        props = direction.split(",")
    result: list[Direction] = []
    for _props in props:
        result.append(Direction(_props))
    return result


class PathfindNode:
    """Used in path finding search."""

    def __init__(
        self,
        value: tuple[int, int],
        parent: Optional[PathfindNode] = None,
    ) -> None:
        self.parent = parent
        self.value = value
        if self.parent:
            self.depth: int = self.parent.depth + 1
        else:
            self.depth = 0

    def get_parent(self) -> Optional[PathfindNode]:
        return self.parent

    def set_parent(self, parent: PathfindNode) -> None:
        self.parent = parent
        self.depth = parent.depth + 1

    def get_value(self) -> tuple[int, int]:
        return self.value

    def get_depth(self) -> int:
        return self.depth

    def __str__(self) -> str:
        s = str(self.value)
        if self.parent is not None:
            s += str(self.parent)
        return s


class TuxemonMap:
    """
    Contains collisions geometry and events loaded from a file.

    Supports entity movement and pathfinding.
    """

    def __init__(
        self,
        events: Sequence[EventObject],
        inits: Sequence[EventObject],
        surfable_map: Sequence[tuple[int, int]],
        collision_map: MutableMapping[
            tuple[int, int], Optional[RegionProperties]
        ],
        collisions_lines_map: set[tuple[tuple[int, int], Direction]],
        tiled_map: TiledMap,
        maps: dict,
        filename: str,
    ) -> None:
        """Constructor

        Collision lines
        Player can walk in tiles, but cannot cross
        from one to another. Items in this list should be in the
        form of pairs, signifying that it is NOT possible to travel
        from the first tile to the second (but reverse may be
        possible, i.e. jumping). All pairs of tiles must be adjacent
        (not diagonal).

        Collision Lines Map
        Create a list of all pairs of adjacent tiles that are impassable (aka walls).
        example: ((5,4),(5,3), both)

        Parameters:
            events: List of map events.
            inits: List of events to be loaded once, when map is entered.
            surfable_map: Surfable map.
            collision_map: Collision map.
            collisions_lines_map: Collision map of lines.
            tiled_map: Original tiled map.
            maps: Dictionary of map properties.
            filename: Path of the map.

        """
        self.collision_map = collision_map
        self.surfable_map = surfable_map
        self.collision_lines_map = collisions_lines_map
        self.size = tiled_map.width, tiled_map.height
        self.area = tiled_map.width * tiled_map.height
        self.inits = inits
        self.events = events
        self.renderer: Optional[pyscroll.BufferedRenderer] = None
        self.edges = maps.get("edges")
        self.data = tiled_map
        self.sprite_layer = 2
        self.filename = filename
        self.maps = maps

        # optional fields
        self.slug = str(maps.get("slug"))
        self.name = T.translate(self.slug)
        self.description = T.translate(f"{self.slug}_description")
        # cardinal directions (towns + roads)
        self.north = str(maps.get("north"))
        self.south = str(maps.get("south"))
        self.east = str(maps.get("east"))
        self.west = str(maps.get("west"))
        # translated cardinal directions (signs)
        self.north_trans = T.translate(self.north)
        self.south_trans = T.translate(self.south)
        self.east_trans = T.translate(self.east)
        self.west_trans = T.translate(self.west)
        # inside (true), outside (none)
        self.inside = bool(maps.get("inside"))
        # scenario: spyder, xero or none
        self.scenario = str(maps.get("scenario"))
        # check type of location
        self.types = maps.get("types")

    def initialize_renderer(self) -> None:
        """
        Initialize the renderer for the map and sprites.

        Returns:
            Renderer for the map.

        """
        visual_data = pyscroll.data.TiledMapData(self.data)
        # Behaviour at the edges.
        clamp = self.edges == "clamped"
        self.renderer = pyscroll.BufferedRenderer(
            visual_data,
            prepare.SCREEN_SIZE,
            clamp_camera=clamp,
            tall_sprites=2,
        )

    def reload_tiles(self) -> None:
        """Reload the map tiles."""
        data = pytmx.TiledMap(
            self.data.filename,
            image_loader=scaled_image_loader,
            pixelalpha=True,
        )
        assert self.renderer
        self.renderer.data.tmx.images = data.images
        self.renderer.redraw_tiles(self.renderer._buffer)<|MERGE_RESOLUTION|>--- conflicted
+++ resolved
@@ -6,20 +6,14 @@
 from collections.abc import Generator, Mapping, MutableMapping, Sequence
 from itertools import product
 from math import atan2, pi
-<<<<<<< HEAD
 from typing import (
     TYPE_CHECKING,
     Any,
-    Literal,
     NamedTuple,
     Optional,
     TypeVar,
     Union,
-    cast,
 )
-=======
-from typing import TYPE_CHECKING, NamedTuple, Optional, TypeVar, Union
->>>>>>> a79c401f
 
 import pyscroll
 from pytmx import pytmx
