--- conflicted
+++ resolved
@@ -6,9 +6,6 @@
 from collections.abc import Generator, Mapping, MutableMapping, Sequence
 from itertools import product
 from math import atan2, pi
-<<<<<<< HEAD
-from typing import TYPE_CHECKING, NamedTuple, Optional, TypeVar, Union
-=======
 from typing import (
     TYPE_CHECKING,
     Literal,
@@ -18,7 +15,6 @@
     Union,
     cast,
 )
->>>>>>> 2c688931
 
 import pyscroll
 from pytmx import pytmx
@@ -40,12 +36,7 @@
 
 RectTypeVar = TypeVar("RectTypeVar", bound=ReadOnlyRect)
 
-<<<<<<< HEAD
-=======
-Direction = Literal["up", "down", "left", "right"]
-Orientation = Literal["horizontal", "vertical"]
-
->>>>>>> 2c688931
+
 
 class RegionProperties(NamedTuple):
     enter_from: Sequence[Direction]
@@ -313,9 +304,6 @@
     Given a dictionary from Tiled properties, return a dictionary
     suitable for collision detection.
 
-<<<<<<< HEAD
-    Uses `exit`, `enter`, and `continue` keys.
-=======
     We are using word "endure" because continue is already used in Python
     and it can create issues. Endure means "continue to walk in a precise direction".
 
@@ -325,7 +313,6 @@
     he/she entered the tile, so it takes the direction from self.facing
 
     Uses `exit_from`, `enter_from`, and `continue` keys.
->>>>>>> 2c688931
 
     Parameters:
         properties: Dictionary of data from Tiled for object, tile, etc.
@@ -356,15 +343,9 @@
     # if there is an exit, but no explicit enter, then
     # allow entering from all sides except the exit side
     if exits and not enters:
-<<<<<<< HEAD
         enters = list(Direction)
         for _exit in exits:
             enters.remove(_exit)
-=======
-        enters = ["up", "down", "left", "right"]
-        for _exit in exits:
-            enters.remove(cast(Direction, _exit))
->>>>>>> 2c688931
     if has_movement_modifier:
         return RegionProperties(
             enter_from=enters,
@@ -377,11 +358,8 @@
         return None
 
 
-<<<<<<< HEAD
-def direction_to_list(direction: str) -> list[Direction]:
-=======
+
 def direction_to_list(direction: Optional[str]) -> list[Direction]:
->>>>>>> 2c688931
     """
     Splits direction string and returns a list with Direction/s
 
@@ -392,23 +370,13 @@
         List with Direction/s
 
     """
-<<<<<<< HEAD
-    try:
-        props = direction.split(",")
-    except:
-        props = []
-    result: list[Direction] = []
-    for _props in props:
-        result.append(Direction(_props))
-=======
     if direction is None:
         props = []
     else:
         props = direction.split(",")
     result: list[Direction] = []
     for _props in props:
-        result.append(cast(Direction, _props))
->>>>>>> 2c688931
+        result.append(Direction(_props))
     return result
 
 
