# -*- coding: utf-8 -*-
#
# Tuxemon
# Copyright (C) 2014, William Edwards <shadowapex@gmail.com>,
#                     Benjamin Bean <superman2k5@gmail.com>
#
# This file is part of Tuxemon.
#
# Tuxemon is free software: you can redistribute it and/or modify
# it under the terms of the GNU General Public License as published by
# the Free Software Foundation, either version 3 of the License, or
# (at your option) any later version.
#
# Tuxemon is distributed in the hope that it will be useful,
# but WITHOUT ANY WARRANTY; without even the implied warranty of
# MERCHANTABILITY or FITNESS FOR A PARTICULAR PURPOSE.  See the
# GNU General Public License for more details.
#
# You should have received a copy of the GNU General Public License
# along with Tuxemon.  If not, see <http://www.gnu.org/licenses/>.
#
# Contributor(s):
#
# William Edwards <shadowapex@gmail.com>
# Derek Clark <derekjohn.clark@gmail.com>
# Leif Theden <leif.theden@gmail.com>
#
# core.components.npc
#
from math import hypot
import logging
import os

import pygame

from item import decode_inventory, encode_inventory
from monster import decode_monsters, encode_monsters
<<<<<<< HEAD
from tuxemon.core.components import db, monster, pyganim
=======
from tuxemon.core.components import db, monster, pyganim, technique
>>>>>>> 6b93f966
from tuxemon.core.components.entity import Entity
from tuxemon.core.components.item import Item
from tuxemon.core.components.locale import translator
from tuxemon.core.components.map import proj, facing, dirs3, dirs2, get_direction
from tuxemon.core.tools import nearest, load_and_scale, trunc

trans = translator.translate

# Create a logger for optional handling of debug messages.
logger = logging.getLogger(__name__)

# reference direction and movement states to animation names
# this dictionary is kinda wip, idk
animation_mapping = {
    True: {
        'up': 'back_walk',
        'down': 'front_walk',
        'left': 'left_walk',
        'right': 'right_walk'},
    False: {
        'up': 'back',
        'down': 'front',
        'left': 'left',
        'right': 'right'}
}


def tile_distance(tile0, tile1):
    x0, y0 = tile0
    x1, y1 = tile1
    return hypot(x1 - x0, y1 - y0)


class Npc(Entity):
    """ Class for humanoid type game objects, NPC, Players, etc

    Currently, all movement is handled by a queue called "path".  This queue
    provides robust movement in a tile based environment.  It supports arbitrary
    length paths for directly setting a series of movements.

    Pathfinding is accomplished by setting the path directly.

    To move one tile, simply set a path of one item.
    """
    party_limit = 6  # The maximum number of tuxemon this npc can hold

    def __init__(self, npc_slug, sprite_name=None):
        super(Npc, self).__init__()

        # load initial data from the npc database
        npcs = db.JSONDatabase()
        npcs.load("npc")
        npc_data = npcs.lookup(npc_slug, table="npc")

        self.slug = npc_slug

        # This is the player's name to be used in dialog
        self.name = trans(npc_data["name_trans"])

        # use 'animations' passed in
        # Hold on the the string so it can be sent over the network
        self.sprite_name = sprite_name
        if self.sprite_name is None:
            # Try to use the sprites defined in the JSON data
            try:
                self.sprite_name = npc_data["sprite_name"]
            except KeyError:
                logger.error('Cannot find sprite for {}'.format(npc_slug))

        # general
        self.behavior = "wander"  # not used for now
        self.game_variables = {}  # Tracks the game state
        self.interactions = []  # List of ways player can interact with the Npc
        self.isplayer = False  # used for various tests, idk
        self.monsters = []  # This is a list of tuxemon the npc has
        self.inventory = {}  # The Player's inventory.
        self.storage = {"monsters": [], "items": {}}

        # combat related
        self.ai = None  # Whether or not this player has AI associated with it
        self.speed = 10  # To determine combat order (not related to movement!)
        self.moves = []  # list of techniques

        # pathfinding and waypoint related
        self.pathfinding = None
        self.path = []
        self.final_move_dest = [0, 0]  # Stores the final destination sent from a client

        # This is used to 'set back' when lost, and make movement robust.
        # If entity falls off of map due to a bug, it can be returned to this value.
        # When moving to a waypoint, this is used to detect if movement has overshot
        # the destination due to speed issues or framerate jitters.
        self.path_origin = None

        # movement related
        self.move_direction = None  # Set this value to move the npc (see below)
        self.facing = "down"  # Set this value to change the facing direction
        self.walking = False  # Whether or not the player is walking
        self.running = False  # Whether or not the player is running
        self.walkrate = 3.75  # The rate in tiles per second the player is walking
        self.runrate = 7.35  # The rate in tiles per second the player is running
        self.moverate = self.walkrate  # walk by default
        self.ignore_collisions = False

        # What is "move_direction"?
        # Move direction allows other functions to move the npc in a controlled way.
        # To move the npc, change the value to one of four directions: left, right, up or down.
        # The npc will then move one tile in that direction until it is set to None.

        # TODO: move sprites into renderer so class can be used headless
        self.playerHeight = 0
        self.playerWidth = 0
        self.standing = {}  # Standing animation frames
        self.sprite = {}  # Moving animation frames
        self.moveConductor = pyganim.PygConductor()
        self.load_sprites()
        self.rect = pygame.Rect(self.tile_pos, (self.playerWidth, self.playerHeight))  # Collision rect

    def get_state(self, game):
        """Prepares a dictionary of the npc to be saved to a file

        :param game: The object that runs the game.
        :type game: core.control.Control

        :rtype: Dictionary
        :returns: Dictionary containing all the information about the npc

        """
        return {
            'current_map': game.get_map_name(),
            'facing': self.facing,
            'game_variables': self.game_variables,
            'inventory': encode_inventory(self.inventory),
            'monsters': encode_monsters(self.monsters),
            'player_name': self.name,
            'storage': {
                'items': encode_inventory(self.storage['items']),
                'monsters': encode_monsters(self.storage['monsters']),
            },
            'tile_pos': nearest(self.tile_pos),
        }

    def set_state(self, save_data):
        """Recreates npc from saved data

        :param save_data: Data used to recreate the player
        :type save_data: Dictionary

        :rtype: None
        :returns: None

        """
        self.facing = save_data.get('facing', 'down')
        self.game_variables = save_data['game_variables']
        self.inventory = decode_inventory(save_data)
        self.monsters = decode_monsters(save_data)
        self.name = save_data['player_name']
        self.storage = {
            'items': decode_inventory(save_data['storage']),
            'monsters': decode_monsters(save_data['storage']),
        }

    def load_sprites(self):
        """ Load sprite graphics

        :return:
        """
        # TODO: refactor animations into renderer
        # Get all of the player's standing animation images.
        self.standing = {}
        for standing_type in facing:
            filename = "{}_{}.png".format(self.sprite_name, standing_type)
            path = os.path.join("sprites", filename)
            self.standing[standing_type] = load_and_scale(path)

        self.playerWidth, self.playerHeight = self.standing["front"].get_size()  # The player's sprite size in pixels

        # avoid cutoff frames when steps don't line up with tile movement
        frames = 3
        frame_duration = (1000 / self.walkrate) / frames / 1000 * 2

        # Load all of the player's sprite animations
        anim_types = ['front_walk', 'back_walk', 'left_walk', 'right_walk']
        for anim_type in anim_types:
            images_and_durations = [('sprites/%s_%s.%s.png' % (self.sprite_name, anim_type, str(num).rjust(3, '0')),
                                     frame_duration) for num in range(4)]

            frames = []
            for image, duration in images_and_durations:
                surface = load_and_scale(image)
                frames.append((surface, duration))

            self.sprite[anim_type] = pyganim.PygAnimation(frames, loop=True)

        # Have the animation objects managed by a conductor.
        # With the conductor, we can call play() and stop() on all the animation objects
        # at the same time, so that way they'll always be in sync with each other.
        self.moveConductor.add(self.sprite)

    def get_sprites(self):
        """ Get the surfaces and layers for the sprite

        Used to render the player

        :return:
        """

        def get_frame(d, ani):
            frame = d[ani]
            try:
                surface = frame.getCurrentFrame()
                frame.rate = self.moverate / self.walkrate
                return surface
            except AttributeError:
                return frame

        # TODO: move out to the world renderer
        frame_dict = self.sprite if self.moving else self.standing
        state = animation_mapping[self.moving][self.facing]
        return [(get_frame(frame_dict, state), self.tile_pos, 2)]

    def pathfind(self, destination):
        """ Find a path and also start it

        Queries the world for a valid path

        :param destination:
        :return:
        """
        # TODO: handle invalid paths
        self.pathfinding = destination
        path = self.world.pathfind(tuple(self.tile_pos), destination)
        if path:
            self.path = path
            self.next_waypoint()

    def check_continue(self):
        try:
            pos = tuple(int(i) for i in self.tile_pos)
            direction_next = self.world.collision_map[pos]["continue"]
            self.move_one_tile(direction_next)
        except (KeyError, TypeError):
            pass

    def stop_moving(self):
        """ Completely stop all movement

        Be careful, if stopped while in the path, it might not be tile-aligned.

        May continue if move_direction is set

        :return: None
        """
        self.network_notify_stop_moving()
        self.velocity3.x = 0
        self.velocity3.y = 0
        self.velocity3.z = 0

    def cancel_path(self):
        """ Stop following a path.

        NPC may still continue to move if move_direction has been set

        :return:
        """
        self.path = []
        self.pathfinding = None
        self.path_origin = None

    def cancel_movement(self):
        """ Gracefully stop moving.  If in a path, then will finish tile movement.

        Generally, use this if you want to stop.  Will stop at a tile coord.

        :return:
        """
        self.move_direction = None
        if self.path and self.moving:
            self.path = [self.path[-1]]
            self.pathfinding = None
        else:
            self.stop_moving()
            self.cancel_path()

    def move(self, time_passed_seconds):
        """ Move the entity around the game world

        * check if the move_direction variable is set
        * set the movement speed
        * follow waypoints
        * control walking animations
        * send network updates

        :param time_passed_seconds: A float of the time that has passed since the last frame.
            This is generated by clock.tick() / 1000.0.

        :type time_passed_seconds: Float
        """
        # update physics.  eventually move to another class
        self.moverate = self.runrate if self.running else self.walkrate
        self.update_physics(time_passed_seconds)

        if self.pathfinding and not self.path:
            # wants to pathfind, but there was no path last check
            self.pathfind(self.pathfinding)

        if self.path:
            if self.path_origin:
                # if path origin is set, then npc has started moving
                # from one tile to another.
                self.check_waypoint()
            else:
                # if path origin is not set, then a previous attempt to change
                # waypoints failed, so try again.
                self.next_waypoint()

        # does the npc want to move?
        if self.move_direction:
            if self.path and not self.moving:
                # npc wants to move and has a path, but it is blocked
                self.cancel_path()

            if not self.path:
                # there is no path, so start a new one
                self.move_one_tile(self.move_direction)
                self.next_waypoint()

        # TODO: determine way to tell if another force is moving the entity
        # TODO: basically, this simple check will only allow explicit npc movement
        # TODO: its not possible to move the entity with physics b/c this stops that
        if not self.path:
            self.cancel_movement()
            self.moveConductor.stop()

    def move_one_tile(self, direction):
        """ Ask entity to move one tile

        :type direction: str
        :param direction: up, down, left right

        :return: None
        """
        self.path.append(trunc(self.tile_pos + dirs2[direction]))

    def valid_movement(self, tile):
        """ Check the game map to determine if a tile can be moved into

        * Only checks adjacent tiles
        * Uses all advanced tile movements, like continue tiles

        :param tile:
        :return:
        """
        return tile in self.world.get_exits(trunc(self.tile_pos)) or self.ignore_collisions

    @property
    def move_destination(self):
        """ Only used for the player_moved condition.

        :return:
        """
        if self.path:
            return self.path[-1]
        else:
            return None

    def next_waypoint(self):
        """ Take the next step of the path, stop if way is blocked

        * This must be called after a path is set
        * Not needed to be called if existing path is modified
        * If the next waypoint is blocked, the waypoint will be removed

        :return: None
        """
        target = self.path[-1]
        direction = get_direction(self.tile_pos, target)
        self.facing = direction
        if self.valid_movement(target):
            # pyganim has horrible clock drift.  even after one animation
            # cycle, the time will be off.  drift causes the walking steps to not
            # align with tiles and some frames will only last one game frame.
            # using play to start each tile will reset the pyganim timer
            # and prevent the walking animation frames from coming out of sync.
            # it still occasionally happens though!
            # eventually, there will need to be a global clock for the game,
            # not based on wall time, to prevent visual glitches.
            self.moveConductor.play()
            self.network_notify_start_moving(direction)
            self.path_origin = tuple(self.tile_pos)
            self.velocity3 = self.moverate * dirs3[direction]
        else:
            # the target is blocked now
            self.stop_moving()

            if self.pathfinding:
                # since we are pathfinding, just try a new path
                logger.error('{} finding new path!'.format(self.slug))
                self.pathfind(self.pathfinding)

            else:
                # give up and wait until the target is clear again
                logger.error('{} waiting because way is blocked!'.format(self.slug))

    def check_waypoint(self):
        """ Check if the waypoint is reached and sets new waypoint if so

        * For most accurate speed, tests distance traveled.
        * Doesn't verify the target position, just distance
        * Assumes once waypoint is set, direction doesn't change
        * Honors continue tiles

        :return: None
        """
        target = self.path[-1]
        expected = tile_distance(self.path_origin, target)
        traveled = tile_distance(self.tile_pos, self.path_origin)
        if traveled >= expected:
            self.set_position(target)
            self.path.pop()
            self.path_origin = None
            self.check_continue()  # handle "continue" tiles
            if self.path:
                self.next_waypoint()

    def pos_update(self):
        """ WIP.  Required to be called after position changes

        :return:
        """
        self.tile_pos = proj(self.position3)
        self.network_notify_location_change()

    def network_notify_start_moving(self, direction):
        """ WIP guesswork ¯\_(ツ)_/¯

        :return:
        """
        if self.world.game.isclient or self.world.game.ishost:
            self.world.game.client.update_player(direction, event_type="CLIENT_MOVE_START")

    def network_notify_stop_moving(self):
        """ WIP guesswork ¯\_(ツ)_/¯

        :return:
        """
        if self.world.game.isclient or self.world.game.ishost:
            self.world.game.client.update_player(self.facing, event_type="CLIENT_MOVE_COMPLETE")

    def network_notify_location_change(self):
        """ WIP guesswork ¯\_(ツ)_/¯

        :return:
        """
        self.update_location = True

    ####################################################
    #                   Monsters                       #
    ####################################################
    def add_monster(self, monster):
        """Adds a monster to the player's list of monsters. If the player's party is full, it
        will send the monster to PCState archive.

        :param monster: The core.components.monster.Monster object to add to the player's party.

        :type monster: core.components.monster.Monster

        :rtype: None
        :returns: None

        """
        if len(self.monsters) >= self.party_limit:
            self.storage["monsters"].append(monster)
        else:
            self.monsters.append(monster)

    def find_monster(self, monster_slug):
        """Finds a monster in the player's list of monsters.

        :param monster_slug: The slug name of the monster
        :type monster_slug: str

        :rtype: core.components.monster.Monster
        :returns: Monster found
        """
        for monster in self.monsters:
            if monster.slug == monster_slug:
                return monster

    def remove_monster(self, monster):
        """ Removes a monster from this player's party.

        :param monster: Monster to remove from the player's party.

        :type monster: core.components.monster.Monster

        :rtype: None
        :returns: None
        """
        if monster in self.monsters:
            self.monsters.remove(monster)

    def switch_monsters(self, index_1, index_2):
        """ Swap two monsters in this player's party

        :param index_1/index_2: The indexes of the monsters to switch in the player's party.

        :type index_1: int
        :type index_2: int

        :rtype: None
        :returns: None
        """
        self.monsters[index_1], self.monsters[index_2] = self.monsters[index_2], self.monsters[index_1]

    def load_party(self):
        """ Loads the party of this npc from their npc.json entry.

        :rtype: None
        :returns: None
        """
        self.monsters = []

        # Look up the NPC's details from our NPC database
        npcs = db.JSONDatabase()
        npcs.load("npc")
        npc_details = npcs.database['npc'][self.slug]
        for npc_monster_details in npc_details['monsters']:
            current_monster = monster.Monster(save_data=npc_monster_details)
            current_monster.current_hp = current_monster.hp
            current_monster.experience_give_modifier = npc_monster_details['exp_give_mod']
            current_monster.experience_required_modifier = npc_monster_details['exp_req_mod']
            current_monster.set_level(current_monster.level)
            current_monster.load_sprite_from_db()

            # Add our monster to the NPC's party
<<<<<<< HEAD
            self.monsters.append(current_monster)

    def give_item(self, target, item, quantity):
        subtract = self.alter_item_quantity(item.slug, -quantity)
        give = target.alter_item_quantity(item.slug, quantity)
        return subtract and give

    def alter_item_quantity(self, item_slug, amount):
        success = True
        item = self.inventory.get(item_slug)
        if amount > 0:
            if item:
                item['quantity'] += amount
            else:
                self.inventory[item_slug] = {
                    'item': Item(item_slug),
                    'quantity': amount,
                }
        elif amount < 0:
            amount = abs(amount)
            if item is None or item.get('infinite'):
                pass
            elif item['quantity'] == amount:
                del self.inventory[item_slug]
            elif item['quantity'] > amount:
                item['quantity'] -= amount
            else:
                success = False

        return success
=======
            self.monsters.append(current_monster)
>>>>>>> 6b93f966
<|MERGE_RESOLUTION|>--- conflicted
+++ resolved
@@ -35,11 +35,7 @@
 
 from item import decode_inventory, encode_inventory
 from monster import decode_monsters, encode_monsters
-<<<<<<< HEAD
-from tuxemon.core.components import db, monster, pyganim
-=======
 from tuxemon.core.components import db, monster, pyganim, technique
->>>>>>> 6b93f966
 from tuxemon.core.components.entity import Entity
 from tuxemon.core.components.item import Item
 from tuxemon.core.components.locale import translator
@@ -576,7 +572,6 @@
             current_monster.load_sprite_from_db()
 
             # Add our monster to the NPC's party
-<<<<<<< HEAD
             self.monsters.append(current_monster)
 
     def give_item(self, target, item, quantity):
@@ -606,7 +601,4 @@
             else:
                 success = False
 
-        return success
-=======
-            self.monsters.append(current_monster)
->>>>>>> 6b93f966
+        return success