--- conflicted
+++ resolved
@@ -53,11 +53,7 @@
 
         """
         # Get a copy of the world state.
-<<<<<<< HEAD
         world = game.get_state_name("world")
-=======
-        world = game.get_world_state()
->>>>>>> e1872351
         if not world:
             return
 
