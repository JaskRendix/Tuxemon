#
# Tuxemon
# Copyright (C) 2014, William Edwards <shadowapex@gmail.com>,
#                     Benjamin Bean <superman2k5@gmail.com>
#
# This file is part of Tuxemon.
#
# Tuxemon is free software: you can redistribute it and/or modify
# it under the terms of the GNU General Public License as published by
# the Free Software Foundation, either version 3 of the License, or
# (at your option) any later version.
#
# Tuxemon is distributed in the hope that it will be useful,
# but WITHOUT ANY WARRANTY; without even the implied warranty of
# MERCHANTABILITY or FITNESS FOR A PARTICULAR PURPOSE.  See the
# GNU General Public License for more details.
#
# You should have received a copy of the GNU General Public License
# along with Tuxemon.  If not, see <http://www.gnu.org/licenses/>.
#
# Contributor(s):
#
# William Edwards <shadowapex@gmail.com>
# Leif Theden <leif.theden@gmail.com>
# Andy Mender <andymenderunix@gmail.com>
#
#
#
#

from __future__ import annotations
import logging
import random


from tuxemon import formula
from tuxemon import prepare
from tuxemon.db import db, process_targets
from tuxemon.graphics import animation_frame_files
from tuxemon.locale import T
from typing import Optional, Sequence, TYPE_CHECKING, TypedDict, List, Tuple

if TYPE_CHECKING:
    from tuxemon.monster import Monster

logger = logging.getLogger(__name__)

class EffectResult(TypedDict, total=False):
    damage: int
    element_multiplier: float
    success: bool
    should_tackle: bool
    status: Optional[Technique]


class TechniqueResult(EffectResult):
    name: str
    # Related Mypy bug: https://github.com/python/mypy/issues/8714
    success: bool
    should_tackle: bool
    capture: bool
    statuses: List[Optional[Technique]]


def merge_results(result: EffectResult, meta_result: TechniqueResult) -> TechniqueResult:
    status = result.pop("status", None)
    if status:
        meta_result["statuses"].append(status)
    # Known Mypy bug: https://github.com/python/mypy/issues/6462
    meta_result.update(result)
    return meta_result


class Technique:
    """A technique object is a particular skill that tuxemon monsters can use
    in battle.
    """
    def __init__(
        self,
        slug: Optional[str] = None,
        carrier: Optional[Monster] = None,
        link: Optional[Monster] = None,
    ) -> None:
        self._combat_counter = 0  # number of turns that this technique has been active
        self._life_counter = 0
        self.accuracy = 0.0
        self.animation = ""
        self.can_apply_status = True
        self.carrier = carrier
        self.category = "attack"
        self.effect: Sequence[str] = []
        self.icon = ""
        self.images: Sequence[str] = []
        self.is_area = False
        self.is_fast = False
        self.link = link
        self.name = "Pound"
        self.next_use = 0.0
        self.potency = 0.0
        self.power = 1.0
        self.statspeed: Sequence[str] = []
        self.stathp: Sequence[str] = []
        self.statranged: Sequence[str] = []
        self.statarmour: Sequence[str]= []
        self.statmelee: Sequence[str] = []
        self.statdodge: Sequence[str] = []
        self.range: Optional[str] = None
        self.recharge_length = 0
        self.sfx = ""
        self.sort = ""
        self.slug = slug
        self.target: Sequence[str] = []
        self.type1: Optional[str] = "aether"
        self.type2: Optional[str] = None
        self.use_item = ""
        self.use_success = ""
        self.use_failure = ""
        self.use_tech = ""


        # If a slug of the technique was provided, autoload it.
        if slug:
            self.load(slug)

    def load(self, slug: str) -> None:
        """Loads and sets this technique's attributes from the technique
        database. The technique is looked up in the database by slug.

        :param slug: The slug of the technique to look up in the database.

        :type slug: String

        :rtype: None
        """

        results = db.lookup(slug, table="technique")
        self.slug = results["slug"]  # a short English identifier
        self.name = T.translate(self.slug)  # locale-specific string

        self.sort = results["sort"]

        # technique use notifications (translated!)
        # NOTE: should be `self.use_tech`, but Technique and Item have overlapping checks
        self.use_item = T.maybe_translate(results.get("use_tech"))
        self.use_success = T.maybe_translate(results.get("use_success"))
        self.use_failure = T.maybe_translate(results.get("use_failure"))

        self.category = results["category"]
        self.icon = results["icon"]
        self._combat_counter = 0
        self._life_counter = 0

        if results.get("types"):
            self.type1 = results["types"][0]
            if len(results["types"]) > 1:
                self.type2 = results["types"][1]
            else:
                self.type2 = None
        else:
            self.type1 = self.type2 = None

        self.power = results.get("power", self.power)


        self.statspeed = results.get("statspeed")
        self.stathp = results.get("stathp")
        self.statarmour = results.get("statarmour")
        self.statmelee = results.get("statmelee")
        self.statranged = results.get("statranged")
        self.statdodge = results.get("statdodge")

        self.is_fast = results.get("is_fast", self.is_fast)
        self.recharge_length = results.get("recharge", self.recharge_length)
        self.is_area = results.get("is_area", self.is_area)
        self.range = results.get("range", self.range)
        self.accuracy = results.get("accuracy", self.accuracy)
        self.potency = results.get("potency", self.potency)
        self.effect = results["effects"]
        self.target = process_targets(results["target"])

        # Load the animation sprites that will be used for this technique
        self.animation = results["animation"]
        if self.animation:
            directory = prepare.fetch("animations", "technique")
            self.images = animation_frame_files(directory, self.animation)
            if self.animation and not self.images:
                logger.error(f"Cannot find animation frames for: {self.animation}")

        # Load the sound effect for this technique
        self.sfx = results["sfx"]

    def advance_round(self, number: int = 1) -> None:
        """
        Advance the turn counters for this technique.

        Techniques have two counters currently, a "combat counter" and a
        "life counter".
        Combat counters should be reset with combat begins.
        Life counters will be set to zero when the Technique is created,
        but will never be reset.

        Calling this function will advance both counters.

        """
        self._combat_counter += 1
        self._life_counter += 1

    def recharge(self) -> None:
        self.next_use -= 1

    def full_recharge(self) -> None:
        self.next_use = 0

    def reset_combat_counter(self) -> None:
        """Reset the combat counter."""
        self._combat_counter = 0

    def use(self, user: Monster, target: Monster) -> TechniqueResult:
        
        """
        Apply the technique.

        Applies this technique's effects as defined in the "effect" column of
        the technique database. This method will execute a function with the
        same name as the effect defined in the database. If you want to add a
        new effect, simply create a new function under the Technique class
        with the name of the effect you define in monster.db.

        Parameters:
            user: The Monster object that used this technique.
            target: Monster object that we are using this technique on.

        Returns:
            A dictionary with the effect name, success and misc properties.

        Examples:

        >>> poison_tech = Technique("technique_poison_sting")
        >>> bulbatux.learn(poison_tech)
        >>>
        >>> bulbatux.moves[0].use(user=bulbatux, target=tuxmander)

        """
        # Loop through all the effects of this technique and execute the effect's function.
        # TODO: more robust API
        # TODO: separate classes for each Technique
        # TODO: consider moving message templates to the JSON DB

        # defaults for the return. items can override these values in their return.
        meta_result: TechniqueResult = {
            "name": self.name,
            "success": False,
            "should_tackle": False,
            "capture": False,
            "statuses": [],
        }
        # TODO: handle conflicting values from multiple technique actions
        # TODO: for example, how to handle one saying success, and another not?
        statsmaster = [self.statspeed, self.stathp, self.statarmour, self.statmelee, self.statranged, self.statdodge]
        statslugs = ['speed', 'hp', 'armour', 'melee', 'ranged', 'dodge']
        print(statsmaster)
        if None not in statsmaster:
            for stat in statsmaster:
                for paramater in range(len(stat)):
                    print(stat)
                    value = stat['value']
                    dividing = stat['dividing']
                    override = stat['overridetofull']
                    if value > 0 and override == False:
                        statvalue = getattr(target, statslugs[paramater])
                        print(statvalue)
        for effect in self.effect:
            if effect == "damage":
                result = self.damage(user, target)
            elif effect == "poison":
                result = self.apply_status("status_poison", target)
            elif effect == "lifeleech":
                result = self.apply_lifeleech(user, target)
            elif effect == "recover":
                result = self.apply_status("status_recover", user)
            elif effect == "status":
                for category in self.category:
                    if category == "poison":
                        result = self.poison(target)
                    elif category == "lifeleech":
                        result = self.lifeleech(target)
                    elif category == "recover":
                        result = self.recover(target)
                    else:
                        result = getattr(self, self.category)(target)
            else:
                result = getattr(self, str(effect))(user, target)
            meta_result = merge_results(result, meta_result)

        self.next_use = self.recharge_length

        return meta_result


    def calculate_damage(
        self,
        user: Monster,
        target: Monster,
    ) -> Tuple[int, float]:
        """
        Calculate damage for the damage technique.

        Parameters:
            user: The Monster object that used this technique.
            target: The Monster object that we are using this technique on.

        Returns:
            A tuple (damage, multiplier).

        """
        return formula.simple_damage_calculate(self, user, target)

    def damage(self, user: Monster, target: Monster) -> EffectResult:
        """
        Apply damage.

        This effect applies damage to a target monster. Damage calculations
        are based upon the original Pokemon battle damage formula. This
        effect will be applied if "damage" is defined in this technique's
        effect list.

        Parameters:
            user: The Monster object that used this technique.
            target: The Monster object that we are using this technique on.

        Returns:
            Dict summarizing the result.

        """
        hit = self.accuracy >= random.random()
        if hit or self.is_area:
            self.can_apply_status = True
            damage, mult = self.calculate_damage(user, target)
            if not hit:
                damage //= 2
            target.current_hp -= damage
        else:
            damage = 0
            mult = 1

        return {
            "damage": damage,
            "element_multiplier": mult,
            "should_tackle": bool(damage),
            "success": bool(damage),
        }

    def apply_status(self, slug: str, target: Monster) -> EffectResult:
        """
        This effect has a chance to apply a status effect to a target monster.

        Parameters:
            slug: Name of the status effect.
            target: The Monster object that we are using this technique on.

        Returns:
            Dict summarizing the result.

        """
        already_applied = any(t for t in target.status if t.slug == slug)
        success = not already_applied and self.potency >= random.random()
        tech = None
        if success:
            tech = Technique(slug, target)
            target.apply_status(tech)

        return {
            "status": tech,
        }

    def apply_lifeleech(self, user: Monster, target: Monster) -> EffectResult:
        """
        This effect has a chance to apply the lifeleech status effect.

        Parameters:
            user: The Monster object that used this technique.
            target: The Monster object that we are using this technique on.

        Returns:
            Dict summarizing the result.

        """
        already_applied = any(t for t in target.status if t.slug == "status_lifeleech")
        success = not already_applied and self.potency >= random.random()
        tech = None
        if success:
            tech = Technique("status_lifeleech", carrier=target, link=user)
            target.apply_status(tech)
        return {
            "status": tech,
        }

    def poison(self, target: Monster) -> EffectResult:
        damage = formula.simple_poison(self, self.link, target)
        target.current_hp -= damage
        return {
            "damage": damage,
            "should_tackle": bool(damage),
            "success": bool(damage),
        }

    def recover(self, target: Monster) -> EffectResult:
        heal = formula.simple_recover(self, target)
        target.current_hp += heal
        return {
            "damage": heal,
            "should_tackle": False,
            "success": bool(heal),
        }

    def lifeleech(self, target: Monster) -> EffectResult:
        user = self.link
        assert user
        damage = formula.simple_lifeleech(self, user, target)
        target.current_hp -= damage
        user.current_hp += damage
        return {
            "damage": damage,
            "should_tackle": bool(damage),
            "success": bool(damage),
        }
<<<<<<< HEAD
=======
    def overfeed(self, target: Monster) -> EffectResult:
        user = self.link
        assert user
        target.current_hp = target.hp
        target.speed = formula.simple_overfeed(self, user, target)
            
                
        return {
            "speed": target.speed,
            "success": bool(target.speed),
        }
>>>>>>> 57feabce
    def faint(self, user: Monster, target: Monster) -> EffectResult:
        """
        Faint this monster.

        Typically, called by combat to faint self, not others.

        Parameters:
            user: The Monster object that used this technique.
            target: The Monster object that we are using this technique on.

        Returns:
            Dict summarizing the result.

        """
        # TODO: implement into the combat state, currently not used

        already_fainted = any(t for t in target.status if t.name == "status_faint")

        if already_fainted:
            raise RuntimeError

        target.apply_status(Technique("status_faint"))

        return {
            "should_tackle": False,
            "success": True,
        }

    def swap(self, user: Monster, target: Monster) -> EffectResult:
        """
        Used just for combat: change order of monsters.

        Position of monster in party will be changed.

        Returns:
            Dict summarizing the result.

        """
        # TODO: implement actions as events, so that combat state can find them
        # TODO: relies on setting "combat_state" attribute.  maybe clear it up later
        # TODO: these values are set in combat_menus.py

        def swap_add() -> None:
            # TODO: make accommodations for battlefield positions
            combat_state.add_monster_into_play(user, target)

        # TODO: find a way to pass values. this will only work for SP games with one monster party
        combat_state = self.combat_state
        # get the original monster to be swapped out
        original_monster = combat_state.monsters_in_play[user][0]

        # rewrite actions to target the new monster.  must be done before original is removed
        combat_state.rewrite_action_queue_target(original_monster, target)

        # remove the old monster and all their actions
        combat_state.remove_monster_from_play(user, original_monster)

        # give a slight delay
        combat_state.task(swap_add, 0.75)
        combat_state.suppress_phase_change(0.75)

        return {
            "success": True,
            "should_tackle": False,
        }

    def get_state(self) -> Optional[str]:
        return self.slug<|MERGE_RESOLUTION|>--- conflicted
+++ resolved
@@ -424,8 +424,6 @@
             "should_tackle": bool(damage),
             "success": bool(damage),
         }
-<<<<<<< HEAD
-=======
     def overfeed(self, target: Monster) -> EffectResult:
         user = self.link
         assert user
@@ -437,7 +435,6 @@
             "speed": target.speed,
             "success": bool(target.speed),
         }
->>>>>>> 57feabce
     def faint(self, user: Monster, target: Monster) -> EffectResult:
         """
         Faint this monster.
