--- conflicted
+++ resolved
@@ -94,18 +94,6 @@
         Parameters:
             char: The character to teleport, or None if the player.
         """
-<<<<<<< HEAD
-        self.teleport_character(
-            self.delayed_char or character,
-            self.delayed_mapname,
-            self.delayed_x,
-            self.delayed_y,
-        )
-        if self.delayed_facing:
-            (self.delayed_char or character).set_facing(self.delayed_facing)
-            self.delayed_facing = None
-        self.delayed_teleport = False
-=======
         if self.delayed_teleport.is_active:
             self.teleport_character(
                 self.delayed_teleport.char or character,
@@ -114,12 +102,11 @@
                 self.delayed_teleport.y,
             )
             if self.delayed_teleport.facing:
-                (self.delayed_teleport.char or character).body.facing = (
+                (self.delayed_teleport.char or character).set_facing(
                     self.delayed_teleport.facing
                 )
                 self.delayed_teleport.facing = None
             self.delayed_teleport.is_active = False
->>>>>>> 2db2a3be
 
     def teleport_character(
         self,
