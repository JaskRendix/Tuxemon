# SPDX-License-Identifier: GPL-3.0
# Copyright (c) 2014-2024 William Edwards <shadowapex@gmail.com>, Benjamin Bean <superman2k5@gmail.com>
from __future__ import annotations

import logging
import random as rd
import uuid
from dataclasses import dataclass
from typing import Optional, Union, final

from tuxemon.db import StatType
from tuxemon.event import get_monster_by_iid
from tuxemon.event.eventaction import EventAction
from tuxemon.monster import Monster

logger = logging.getLogger(__name__)


@final
@dataclass
class ModifyMonsterStatsAction(EventAction):
    """
    Change the stats of a monster in the current player's party.

    Script usage:
        .. code-block::

            modify_monster_stats [variable][,stat][,amount]

    Script parameters:
        variable: Name of the variable where to store the monster id. If no
            variable is specified, all monsters are touched.
        stat: A stat among armour, dodge, hp, melee, speed and ranged. If no
            stat, then all the stats.
        amount: A/an float/int value, if no amount, then default 1 (+).

    eg. "modify_monster_stats"
    eg. "modify_monster_stats ,,0.25"
    eg. "modify_monster_stats name_variable,speed,25"
    eg. "modify_monster_stats name_variable,dodge,-12"
    eg. "modify_monster_stats name_variable,dodge,-0.4"
    eg. "modify_monster_stats name_variable,,,1,5" (random between 1 and 5)

    """

    name = "modify_monster_stats"
    variable: Optional[str] = None
    stat: Optional[str] = None
<<<<<<< HEAD
    amount: Optional[Union[int, float]] = None
=======
    amount: Optional[Union[float, int]] = None
    lower_bound: Optional[int] = None
    upper_bound: Optional[int] = None
>>>>>>> abeafc11

    @staticmethod
    def modifiy_stat_int(monster: Monster, stat: StatType, value: int) -> None:
        logger.info(f"{value} int, operation addition")
        monster.mod_armour += value if stat == StatType.armour else 0
        monster.mod_dodge += value if stat == StatType.dodge else 0
        monster.mod_hp += value if stat == StatType.hp else 0
        monster.mod_melee += value if stat == StatType.melee else 0
        monster.mod_speed += value if stat == StatType.speed else 0
        monster.mod_ranged += value if stat == StatType.ranged else 0
        monster.set_stats()
        logger.info(f"{monster.name}'s {stat} = {value}")

    @staticmethod
    def modifiy_stat_float(
        monster: Monster, stat: StatType, value: float
    ) -> None:
        logger.info(f"{value} float, operation multiplication")
        ar_value = monster.armour * value if stat == StatType.armour else 0
        do_value = monster.dodge * value if stat == StatType.dodge else 0
        hp_value = monster.hp * value if stat == StatType.hp else 0
        me_value = monster.melee * value if stat == StatType.melee else 0
        sp_value = monster.speed * value if stat == StatType.speed else 0
        ra_value = monster.ranged * value if stat == StatType.ranged else 0
        # applies on the value
        monster.mod_armour += int(ar_value)
        monster.mod_dodge += int(do_value)
        monster.mod_hp += int(hp_value)
        monster.mod_melee += int(me_value)
        monster.mod_speed += int(sp_value)
        monster.mod_ranged += int(ra_value)
        monster.set_stats()
        logger.info(f"{monster.name}'s {stat} = {value}")

    def start(self) -> None:
        player = self.session.player
        if not player.monsters:
            return
        if self.stat and self.stat not in list(StatType):
            raise ValueError(f"{self.stat} isn't among {list(StatType)}")

        monster_stats = [StatType(self.stat)] if self.stat else list(StatType)
        amount_stat = 1 if self.amount is None else self.amount
        if amount_stat == 1:
            if self.lower_bound is not None and self.upper_bound is not None:
                amount_stat = rd.randint(self.lower_bound, self.upper_bound)

        if self.variable is None:
            for mon in player.monsters:
                for stat in monster_stats:
                    if isinstance(amount_stat, float):
                        self.modifiy_stat_float(mon, stat, amount_stat)
                    else:
                        self.modifiy_stat_int(mon, stat, amount_stat)
        else:
            if self.variable not in player.game_variables:
                logger.error(f"Game variable {self.variable} not found")
                return
            monster_id = uuid.UUID(player.game_variables[self.variable])
            monster = get_monster_by_iid(self.session, monster_id)
            if monster is None:
                logger.error("Monster not found")
                return
            for stat in monster_stats:
                if isinstance(amount_stat, float):
                    self.modifiy_stat_float(monster, stat, amount_stat)
                else:
                    self.modifiy_stat_int(monster, stat, amount_stat)<|MERGE_RESOLUTION|>--- conflicted
+++ resolved
@@ -46,13 +46,9 @@
     name = "modify_monster_stats"
     variable: Optional[str] = None
     stat: Optional[str] = None
-<<<<<<< HEAD
     amount: Optional[Union[int, float]] = None
-=======
-    amount: Optional[Union[float, int]] = None
     lower_bound: Optional[int] = None
     upper_bound: Optional[int] = None
->>>>>>> abeafc11
 
     @staticmethod
     def modifiy_stat_int(monster: Monster, stat: StatType, value: int) -> None:
