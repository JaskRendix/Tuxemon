--- conflicted
+++ resolved
@@ -26,12 +26,8 @@
 import logging
 import random
 import uuid
-<<<<<<< HEAD
-from typing import NamedTuple, Optional, Union, final
-=======
 from dataclasses import dataclass
-from typing import Optional, Sequence, final
->>>>>>> 234d8ddc
+from typing import Optional, final
 
 from tuxemon import formula, monster
 from tuxemon.event import get_npc
@@ -39,18 +35,12 @@
 from tuxemon.locale import T
 from tuxemon.npc import NPC
 from tuxemon.states.dialog import DialogState
+from tuxemon.states.world import WorldState
 from tuxemon.tools import open_dialog
 
 logger = logging.getLogger(__name__)
 
 
-<<<<<<< HEAD
-class SpawnMonsterActionParameters(NamedTuple):
-    npc_slug: Union[str, None]
-
-
-=======
->>>>>>> 234d8ddc
 # noinspection PyAttributeOutsideInit
 @final
 @dataclass
@@ -77,39 +67,22 @@
 
     name = "spawn_monster"
     npc_slug: str
-    breeding_mother: str
-    breeding_father: str
 
     def start(self) -> None:
-<<<<<<< HEAD
-        npc_slug = self.parameters.npc_slug
+        world = self.session.client.get_state_by_name(WorldState)
 
-        trainer: Optional[NPC]
-        if npc_slug is None:
+        if self.npc_slug is None:
             trainer = self.session.player
         else:
-            trainer = get_npc(self.session, npc_slug)
+            npc_slug = self.npc_slug.replace("player", "npc_red")
+            trainer = world.get_entity(npc_slug)
 
         assert trainer, "No Trainer found with slug '{}'".format(
-            npc_slug or "player"
+            self.npc_slug or "player"
         )
 
         mother_id = uuid.UUID(trainer.game_variables["breeding_mother"])
         father_id = uuid.UUID(trainer.game_variables["breeding_father"])
-=======
-        world = self.session.client.get_state_by_name(WorldState)
-
-        npc_slug = self.npc_slug.replace("player", "npc_red")
-        trainer = world.get_entity(npc_slug)
-        if trainer is None:
-            logger.error(
-                f"Could not find NPC corresponding to slug {npc_slug}"
-            )
-            return
-
-        mother_id = uuid.UUID(trainer.game_variables[self.breeding_mother])
-        father_id = uuid.UUID(trainer.game_variables[self.breeding_father])
->>>>>>> 234d8ddc
 
         mother = trainer.find_monster_by_id(mother_id)
         if mother is None:
