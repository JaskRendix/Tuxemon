--- conflicted
+++ resolved
@@ -76,13 +76,11 @@
         self.transition.start()
 
     def update(self) -> None:
-<<<<<<< HEAD
-        assert self.transition
-=======
         if self.done:
             return
 
->>>>>>> c78197f9
+        assert self.transition
+
         if not self.transition.done:
             self.transition.update()
         if self.transition.done:
