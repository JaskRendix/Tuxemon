# SPDX-License-Identifier: GPL-3.0
# Copyright (c) 2014-2025 William Edwards <shadowapex@gmail.com>, Benjamin Bean <superman2k5@gmail.com>
from __future__ import annotations

from dataclasses import dataclass
from typing import Optional, final

from tuxemon.db import Direction
from tuxemon.event import get_npc
from tuxemon.event.eventaction import EventAction
from tuxemon.map import get_coord_direction, get_direction


@final
@dataclass
class CharPathfindToCharAction(EventAction):
    """
<<<<<<< HEAD
    Handles pathfinding movement where one entity navigates toward another
    with configurable direction and distance.
=======
    Handles NPC movement by pathfinding towards the player with configurable
    direction and distance.
>>>>>>> b85366d4

    Script usage:
        .. code-block::

            char_pathfind_to_char <target_entity>,<moving_entity>,
                                    [direction],[distance]

    Script parameters:
<<<<<<< HEAD
        target_entity: The target entity being approached
            (e.g. "character_maple").
        moving_entity: The entity that will move toward the target
            (e.g. "character_jimmy").
        direction: Determines approach direction
            (up, down, left, or right).
        distance: Number of tiles to maintain from the player
            (e.g. 2,3,4).
=======
        npc_slug: Unique identifier for the NPC (e.g., "npc_maple").
        direction: Determines approach direction (up, down, left, or right).
        distance: Number of tiles to maintain from the player (e.g. 2,3,4).
>>>>>>> b85366d4
    """

    name = "char_pathfind_to_char"
    target_entity: str
    entity: str
    direction: Optional[Direction] = None
    distance: Optional[int] = None

    def start(self) -> None:
        client = self.session.client
        target_entity = get_npc(self.session, self.target_entity)
        assert target_entity
        self.moving_entity = get_npc(self.session, self.entity)
        assert self.moving_entity

        distance = max(1, self.distance or 1)

<<<<<<< HEAD
        direction = self.direction or get_direction(
            target_entity.tile_pos, self.moving_entity.tile_pos
        )
        closest = get_coord_direction(
            target_entity.tile_pos, direction, client.map_size, distance
        )

        self.moving_entity.body.facing = direction  #### change set_facing()
=======
        distance = max(1, self.distance or 1)

        direction = self.direction or get_direction(
            player.tile_pos, self.npc.tile_pos
        )
        closest = get_coord_direction(
            player.tile_pos, direction, client.map_size, distance
        )

        self.npc.set_facing(direction)
>>>>>>> b85366d4

        self.moving_entity.pathfind(closest)

    def update(self) -> None:
<<<<<<< HEAD
        assert self.moving_entity
        if not (self.moving_entity.moving or self.moving_entity.path):
=======
        assert self.npc
        if not (self.npc.moving or self.npc.path):
>>>>>>> b85366d4
            self.stop()<|MERGE_RESOLUTION|>--- conflicted
+++ resolved
@@ -15,13 +15,8 @@
 @dataclass
 class CharPathfindToCharAction(EventAction):
     """
-<<<<<<< HEAD
     Handles pathfinding movement where one entity navigates toward another
     with configurable direction and distance.
-=======
-    Handles NPC movement by pathfinding towards the player with configurable
-    direction and distance.
->>>>>>> b85366d4
 
     Script usage:
         .. code-block::
@@ -30,7 +25,6 @@
                                     [direction],[distance]
 
     Script parameters:
-<<<<<<< HEAD
         target_entity: The target entity being approached
             (e.g. "character_maple").
         moving_entity: The entity that will move toward the target
@@ -39,11 +33,6 @@
             (up, down, left, or right).
         distance: Number of tiles to maintain from the player
             (e.g. 2,3,4).
-=======
-        npc_slug: Unique identifier for the NPC (e.g., "npc_maple").
-        direction: Determines approach direction (up, down, left, or right).
-        distance: Number of tiles to maintain from the player (e.g. 2,3,4).
->>>>>>> b85366d4
     """
 
     name = "char_pathfind_to_char"
@@ -61,7 +50,6 @@
 
         distance = max(1, self.distance or 1)
 
-<<<<<<< HEAD
         direction = self.direction or get_direction(
             target_entity.tile_pos, self.moving_entity.tile_pos
         )
@@ -69,28 +57,11 @@
             target_entity.tile_pos, direction, client.map_size, distance
         )
 
-        self.moving_entity.body.facing = direction  #### change set_facing()
-=======
-        distance = max(1, self.distance or 1)
-
-        direction = self.direction or get_direction(
-            player.tile_pos, self.npc.tile_pos
-        )
-        closest = get_coord_direction(
-            player.tile_pos, direction, client.map_size, distance
-        )
-
-        self.npc.set_facing(direction)
->>>>>>> b85366d4
+        self.moving_entity.set_facing(direction)
 
         self.moving_entity.pathfind(closest)
 
     def update(self) -> None:
-<<<<<<< HEAD
         assert self.moving_entity
         if not (self.moving_entity.moving or self.moving_entity.path):
-=======
-        assert self.npc
-        if not (self.npc.moving or self.npc.path):
->>>>>>> b85366d4
             self.stop()