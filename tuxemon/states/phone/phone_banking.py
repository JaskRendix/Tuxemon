# SPDX-License-Identifier: GPL-3.0
# Copyright (c) 2014-2024 William Edwards <shadowapex@gmail.com>, Benjamin Bean <superman2k5@gmail.com>
from __future__ import annotations

from collections.abc import Callable
from functools import partial
from typing import Any

import pygame_menu
from pygame_menu import locals
from pygame_menu.locals import POSITION_CENTER
from pygame_menu.widgets.selection.highlight import HighlightSelection

from tuxemon import prepare, tools
from tuxemon.locale import T
from tuxemon.menu.menu import PygameMenuState
from tuxemon.menu.theme import get_theme
from tuxemon.session import local_session
from tuxemon.tools import open_choice_dialog, open_dialog

MenuGameObj = Callable[[], Any]


def fix_measure(measure: int, percentage: float) -> int:
    """it returns the correct measure based on percentage"""
    return round(measure * percentage)


class NuPhoneBanking(PygameMenuState):
    def add_menu_items(
        self,
        menu: pygame_menu.Menu,
    ) -> None:
        if "bank_account" not in self.player.money:
            self.player.money["bank_account"] = 0
<<<<<<< HEAD
        if "bill_cathedral" not in self.player.money:
            self.player.money["bill_cathedral"] = 0
=======
>>>>>>> abeafc11
        bank_account = self.player.money["bank_account"]
        wallet_player = self.player.money["player"]

        _wallet = f"{T.translate('wallet')}: {wallet_player}"
        menu.add.label(
            title=_wallet,
            label_id="wallet",
            font_size=self.font_size_small,
        )
        _bank = f"{T.translate('bank')}: {bank_account}"
        menu.add.label(
            title=_bank,
            label_id="bank",
            font_size=self.font_size_small,
        )

        for key, value in self.player.money.items():
            if key.startswith("bill_") and value > 0:
                _cathedral = f"{T.translate(key)}: {value}"
                menu.add.label(
                    title=_cathedral,
                    label_id=key,
                    font_size=self.font_size_small,
                )

        elements: list[int] = [1, 10, 50, 100, 500, 1000]

        def choice(op: str, _from: str, _to: str) -> None:
            var_menu = []
            for ele in elements:
                _ele = str(ele)
                if op == "deposit" and ele <= wallet_player:
                    _param = (_ele, _ele, partial(method, ele, _from, _to))
                    var_menu.append(_param)
                if op == "withdraw" and ele <= bank_account:
                    _param = (_ele, _ele, partial(method, ele, _from, _to))
                    var_menu.append(_param)
                if op == "pay" and ele <= wallet_player:
                    _param = (_ele, _ele, partial(pay, ele, _from, _to))
                    var_menu.append(_param)
                if op == "e_pay" and ele <= bank_account:
                    _param = (_ele, _ele, partial(pay, ele, _from, _to))
                    var_menu.append(_param)
            if var_menu:
                if op == "pay" or op == "e_pay":
                    self.client.pop_state()
                open_choice_dialog(local_session, (var_menu), True)
            else:
                params = {"operation": T.translate(op)}
                msg = T.format("no_money_operation", params)
                open_dialog(local_session, [msg])

        def bill(op: str, _from: str) -> None:
            var_menu = []
            for key, value in self.player.money.items():
                _key = T.translate(key)
                if key.startswith("bill_") and value > 0:
                    _param = (_key, _key, partial(choice, op, _from, key))
                    var_menu.append(_param)
            if var_menu:
                open_choice_dialog(local_session, (var_menu), True)
            else:
                params = {"operation": T.translate(op)}
                msg = T.format("no_money_operation", params)
                open_dialog(local_session, [msg])

        def method(amount: int, _from: str, _to: str) -> None:
            self.client.pop_state()
            self.client.pop_state()
            self.player.money[_from] -= amount
            self.player.money[_to] += amount

        def pay(amount: int, _from: str, _to: str) -> None:
            self.client.pop_state()
            self.client.pop_state()
            self.player.money[_from] -= amount
            self.player.money[_to] -= amount

        if wallet_player > 0:
            menu.add.vertical_margin(25)
            menu.add.button(
                title=T.translate("deposit").upper(),
                action=partial(choice, "deposit", "player", "bank_account"),
                button_id="deposit",
                font_size=self.font_size_small,
                selection_effect=HighlightSelection(),
            )
        if bank_account > 0:
            menu.add.vertical_margin(25)
            menu.add.button(
                title=T.translate("withdraw").upper(),
                action=partial(choice, "withdraw", "bank_account", "player"),
                button_id="withdraw",
                font_size=self.font_size_small,
                selection_effect=HighlightSelection(),
            )

        _payment = False
        _e_payment = False
        for key, value in self.player.money.items():
            if key.startswith("bill_"):
                if value > 0 and wallet_player > 0:
                    _payment = True
                if value > 0 and bank_account > 0:
                    _e_payment = True

        if _payment:
            menu.add.vertical_margin(25)
            _pay = T.translate("pay").upper()
            menu.add.button(
                title=_pay,
                action=partial(bill, "pay", "player"),
                button_id=_pay,
                font_size=self.font_size_small,
                selection_effect=HighlightSelection(),
            )

        if _e_payment:
            menu.add.vertical_margin(25)
            _pay = T.translate("e_pay").upper()
            menu.add.button(
                title=_pay,
                action=partial(bill, "e_pay", "bank_account"),
                button_id=_pay,
                font_size=self.font_size_small,
                selection_effect=HighlightSelection(),
            )
        menu.set_title(T.translate("app_banking")).center_content()

    def __init__(self) -> None:
        width, height = prepare.SCREEN_SIZE

        background = pygame_menu.BaseImage(
            image_path=tools.transform_resource_filename(
                prepare.BG_PHONE_BANKING
            ),
            drawing_position=POSITION_CENTER,
        )
        theme = get_theme()
        theme.scrollarea_position = locals.POSITION_EAST
        theme.background_color = background
        theme.widget_alignment = locals.ALIGN_CENTER

        # menu
        theme.title = True

        self.player = local_session.player

        super().__init__(
            height=height,
            width=width,
        )

        self.add_menu_items(self.menu)
        self.repristinate()

    def repristinate(self) -> None:
        """Repristinate original theme (color, alignment, etc.)"""
        theme = get_theme()
        theme.scrollarea_position = locals.SCROLLAREA_POSITION_NONE
        theme.background_color = self.background_color
        theme.widget_alignment = locals.ALIGN_LEFT
        theme.title = False<|MERGE_RESOLUTION|>--- conflicted
+++ resolved
@@ -33,11 +33,6 @@
     ) -> None:
         if "bank_account" not in self.player.money:
             self.player.money["bank_account"] = 0
-<<<<<<< HEAD
-        if "bill_cathedral" not in self.player.money:
-            self.player.money["bill_cathedral"] = 0
-=======
->>>>>>> abeafc11
         bank_account = self.player.money["bank_account"]
         wallet_player = self.player.money["player"]
 
