--- conflicted
+++ resolved
@@ -55,7 +55,6 @@
 
 from tuxemon import audio, formula, graphics, state, tools
 from tuxemon.animation import Task
-<<<<<<< HEAD
 from tuxemon.combat import (
     check_status,
     check_status_connected,
@@ -63,11 +62,7 @@
     fainted,
     get_awake_monsters,
 )
-from tuxemon.db import OutputBattle, SeenStatus
-=======
-from tuxemon.combat import check_status, defeated, fainted, get_awake_monsters
-from tuxemon.db import BattleGraphicsModel, SeenStatus
->>>>>>> ff3cef34
+from tuxemon.db import BattleGraphicsModel, OutputBattle, SeenStatus
 from tuxemon.item.item import Item
 from tuxemon.locale import T
 from tuxemon.menu.interface import MenuItem
