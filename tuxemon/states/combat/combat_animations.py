# SPDX-License-Identifier: GPL-3.0
# Copyright (c) 2014-2024 William Edwards <shadowapex@gmail.com>, Benjamin Bean <superman2k5@gmail.com>
"""
There are quite a few hacks in here to get this working for single player only
notably, the use of self.game
"""

from __future__ import annotations

import logging
from abc import ABC
from collections import defaultdict
from collections.abc import MutableMapping
from functools import partial
from typing import TYPE_CHECKING, Literal, Optional

import pygame
from pygame.rect import Rect

from tuxemon import audio, graphics, prepare, tools
from tuxemon.combat import alive_party, build_hud_text, fainted
from tuxemon.locale import T
from tuxemon.menu.interface import ExpBar, HpBar
from tuxemon.menu.menu import Menu
from tuxemon.sprite import CaptureDeviceSprite, Sprite
from tuxemon.tools import scale, scale_sequence

if TYPE_CHECKING:
    from tuxemon.db import BattleGraphicsModel
    from tuxemon.item.item import Item
    from tuxemon.monster import Monster
    from tuxemon.npc import NPC

logger = logging.getLogger(__name__)

sprite_layer = 0
hud_layer = 100
TimedCallable = tuple[partial[None], float]


def toggle_visible(sprite: Sprite) -> None:
    sprite.visible = not sprite.visible


def scale_area(area: tuple[int, int, int, int]) -> Rect:
    return Rect(tools.scale_sequence(area))


class CombatAnimations(ABC, Menu[None]):
    """
    Collection of combat animations.

    Mixin-ish thing until things are sorted out.
    Mostly just a collections of methods to animate the sprites

    These methods should not, without [many] exception[s], manipulate
    game/combat state.  These should just move sprites around
    the screen, with the occasional creation/removal of sprites....
    but never game objects.
    """

    def __init__(
        self,
        players: tuple[NPC, NPC],
        graphics: BattleGraphicsModel,
    ) -> None:
        super().__init__()
        self.players = list(players)
        self.graphics = graphics

        self.monsters_in_play: defaultdict[NPC, list[Monster]] = defaultdict(
            list
        )
        self._monster_sprite_map: MutableMapping[Monster, Sprite] = {}
        self.hud: MutableMapping[Monster, Sprite] = {}
        self.is_trainer_battle = False
        self.capdevs: list[CaptureDeviceSprite] = []
        self.text_animations_queue: list[TimedCallable] = []
        self._text_animation_time_left: float = 0
        self._hp_bars: MutableMapping[Monster, HpBar] = {}
        self._exp_bars: MutableMapping[Monster, ExpBar] = {}
        self._status_icons: defaultdict[Monster, list[Sprite]] = defaultdict(
            list
        )

        _right = prepare.RIGHT_COMBAT
        _left = prepare.LEFT_COMBAT

        # convert the list/tuple of coordinates to Rects
        layout = [
            {
                key: list(map(scale_area, [(*value,)]))
                for key, value in p.items()
            }
            for p in (_right, _left)
        ]

        # end config =========================================

        # map positions to players
        self._layout = {
            player: layout[index] for index, player in enumerate(self.players)
        }

    def animate_open(self) -> None:
        self.transition_none_normal()

    def transition_none_normal(self) -> None:
        """From newly opened to normal."""
        self.animate_parties_in()

        for player, layout in self._layout.items():
            _side = self.get_side(layout["party"][0])
            if _side == "left":
                if self.is_trainer_battle and player.max_position == 1:
                    self.animate_party_hud_in(player, layout["party"][0])
            else:
                self.animate_party_hud_in(player, layout["party"][0])

        self.task(partial(self.animate_trainer_leave, self.players[0]), 3)

        if self.is_trainer_battle:
            self.task(partial(self.animate_trainer_leave, self.players[1]), 3)

    def blink(self, sprite: Sprite) -> None:
        self.task(partial(toggle_visible, sprite), 0.20, 8)

    def animate_trainer_leave(self, trainer: Monster) -> None:
        sprite = self._monster_sprite_map[trainer]
        if self.get_side(sprite.rect) == "left":
            x_diff = -scale(150)
        else:
            x_diff = scale(150)

        self.animate(sprite.rect, x=x_diff, relative=True, duration=0.8)

    def animate_monster_release(
        self,
        npc: NPC,
        monster: Monster,
        sprite: Sprite,
    ) -> None:
        feet_list = list(self._layout[npc]["home"][0].center)
        feet = (feet_list[0], feet_list[1] + tools.scale(11))

        capdev = self.load_sprite(f"gfx/items/{monster.capture_device}.png")
        graphics.scale_sprite(capdev, 0.4)
        capdev.rect.center = feet[0], feet[1] - scale(60)

        # animate the capdev falling
        fall_time = 0.7
        animate = partial(
            self.animate,
            duration=fall_time,
            transition="out_quad",
        )
        animate(capdev.rect, bottom=feet[1], transition="in_back")
        animate(capdev, rotation=720, initial=0)

        # animate the capdev fading away
        delay = fall_time + 0.6
        fade_duration = 0.9
        h = capdev.rect.height
        animate = partial(self.animate, duration=fade_duration, delay=delay)
        animate(capdev, width=1, height=h * 1.5)
        animate(capdev.rect, y=-scale(14), relative=True)

        # convert the capdev sprite so we can fade it easily
        def func() -> None:
            capdev.image = graphics.convert_alpha_to_colorkey(capdev.image)
            self.animate(
                capdev.image,
                set_alpha=0,
                initial=255,
                duration=fade_duration,
            )

        self.task(func, delay)
        self.task(capdev.kill, fall_time + delay + fade_duration)

        # load monster and set in final position
        monster_sprite = monster.get_sprite(
            "back" if npc == self.players[0] else "front",
            midbottom=feet,
        )
        self.sprites.add(monster_sprite)
        self._monster_sprite_map[monster] = monster_sprite

        # position monster_sprite off screen and set animation to move it
        # back to final spot
        monster_sprite.rect.top = self.client.screen.get_height()
        self.animate(
            monster_sprite.rect,
            bottom=feet[1],
            transition="out_back",
            duration=0.9,
            delay=fall_time + 0.5,
        )

        # capdev opening animation
        assert sprite.animation
        sprite.rect.midbottom = feet
        self.task(sprite.animation.play, 1.3)
        self.task(partial(self.sprites.add, sprite), 1.3)

        # attempt to load and queue up combat_call
        call_sound = audio.load_sound(monster.combat_call, None)
        if call_sound:
            self.task(call_sound.play, 1.3)

    def animate_sprite_spin(self, sprite: Sprite) -> None:
        self.animate(
            sprite,
            rotation=360,
            initial=0,
            duration=0.8,
            transition="in_out_quint",
        )

    def animate_sprite_tackle(self, sprite: Sprite) -> None:
        duration = 0.3
        original_x = sprite.rect.x

        if self.get_side(sprite.rect) == "left":
            delta = scale(14)
        else:
            delta = -scale(14)

        self.animate(
            sprite.rect,
            x=original_x + delta,
            duration=duration,
            transition="out_circ",
        )
        self.animate(
            sprite.rect,
            x=original_x,
            duration=duration,
            transition="in_out_circ",
            delay=0.35,
        )

    def animate_monster_faint(self, monster: Monster) -> None:
        # TODO: rename to distinguish fainting/leaving
        def kill() -> None:
            self._monster_sprite_map[monster].kill()
            self.hud[monster].kill()
            for sprite in self._status_icons[monster]:
                sprite.kill()
            self._status_icons[monster].clear()
            del self._monster_sprite_map[monster]
            del self.hud[monster]

        self.animate_monster_leave(monster)
        self.task(kill, 2)

        for monsters in self.monsters_in_play.values():
            try:
                monsters.remove(monster)
            except ValueError:
                pass

        # update tuxemon balls to reflect fainted tuxemon
        self.animate_update_party_hud()

    def animate_sprite_take_damage(self, sprite: Sprite) -> None:
        original_x, original_y = sprite.rect.topleft
        animate = partial(
            self.animate,
            sprite.rect,
            duration=1,
            transition="in_out_elastic",
        )
        ani = animate(x=original_x, initial=original_x + scale(400))
        # just want the end of the animation, not the entire thing
        ani._elapsed = 0.735
        ani = animate(y=original_y, initial=original_y - scale(400))
        # just want the end of the animation, not the entire thing
        ani._elapsed = 0.735

    def animate_hp(self, monster: Monster) -> None:
        value = monster.current_hp / monster.hp
        hp_bar = self._hp_bars[monster]
        self.animate(
            hp_bar,
            value=value,
            duration=0.7,
            transition="out_quint",
        )

    def build_animate_hp_bar(
        self,
        monster: Monster,
        initial: int = 0,
    ) -> None:
        self._hp_bars[monster] = HpBar(initial)
        self.animate_hp(monster)

    def animate_exp(self, monster: Monster) -> None:
        target_previous = monster.experience_required()
        target_next = monster.experience_required(1)
        diff_value = monster.total_experience - target_previous
        diff_target = target_next - target_previous
        value = max(0, min(1, (diff_value) / (diff_target)))
        exp_bar = self._exp_bars[monster]
        self.animate(
            exp_bar,
            value=value,
            duration=0.7,
            transition="out_quint",
        )

    def build_animate_exp_bar(
        self,
        monster: Monster,
        initial: int = 0,
    ) -> None:
        self._exp_bars[monster] = ExpBar(initial)
        self.animate_exp(monster)

    def get_side(self, rect: Rect) -> Literal["left", "right"]:
        """
        [WIP] get 'side' of screen rect is in.

        :type rect: Rect
        :return: basestring
        """
        return "left" if rect.centerx < scale(100) else "right"

    def animate_monster_leave(self, monster: Monster) -> None:
        sprite = self._monster_sprite_map[monster]
        if self.get_side(sprite.rect) == "left":
            x_diff = -scale(150)
        else:
            x_diff = scale(150)

        cry = (
            monster.combat_call
            if monster.current_hp > 0
            else monster.faint_call
        )
        sound = audio.load_sound(cry, None)
        sound.play()
        self.animate(sprite.rect, x=x_diff, relative=True, duration=2)
        for sprite in self._status_icons[monster]:
            self.animate(sprite.image, initial=255, set_alpha=0, duration=2)

    def check_hud(self, monster: Monster, filename: str) -> Sprite:
        """
        Checks whether exists or not a hud, it returns a sprite.
        To avoid building over an existing one.

        Parameters:
            monster: Monster who needs to update the hud.
            filename: Filename of the hud.

        """
        if monster in self.hud:
            return self.hud[monster]
        else:
            return self.load_sprite(filename, layer=hud_layer)

    def split_label(self, hud: Sprite, label: str, is_right: bool) -> None:
        """
        Checks whether exists a new line inside the label or not.
        If a new line exists, then it splits it.

        Parameters:
            hud: Hud's sprite.
            home: Label blit over the sprite.
            is_right: Boolean side (true: right side, false: left side).
                right side (player), left side (opponent)

        """
        if is_right:
            line1 = prepare.HUD_RT_LINE1
            line2 = prepare.HUD_RT_LINE2
        else:
            line1 = prepare.HUD_LT_LINE1
            line2 = prepare.HUD_LT_LINE2

        labels = label.splitlines()
        if len(labels) > 1:
            text = self.shadow_text(labels[0])
            text1 = self.shadow_text(labels[1])
            hud.image.blit(text, scale_sequence(line1))
            hud.image.blit(text1, scale_sequence(line2))
        else:
            text = self.shadow_text(labels[0])
            hud.image.blit(text, scale_sequence(line1))

    def build_hud(
        self, monster: Monster, home: str, animate: bool = True
    ) -> None:
        """
        Builds hud (where it appears name, level, etc.).

        Parameters:
            monster: Monster who needs to update the hud.
            home: Which part of the layout hud0, hud1, hud, etc.
            animate: Whether the hud is animated (slide in) or not.

        """
        _trainer = self.is_trainer_battle
        _menu = self.graphics.menu
        assert monster.owner
        _home = self._layout[monster.owner][home][0]

        def build_left_hud(hud: Sprite) -> Sprite:
            _symbol = self.players[0].tuxepedia.get(monster.slug)
            label = build_hud_text(_menu, monster, False, _trainer, _symbol)
<<<<<<< HEAD
            self.split_label(hud, label, False)
=======
            text = self.shadow_text(label)
            hud.image.blit(text, scale_sequence(prepare.HUD_LT_LINE1))
>>>>>>> 034f5de1
            hud.rect.bottomright = 0, _home.bottom
            hud.player = False
            if animate:
                _animate(hud.rect, right=_home.right)
            else:
                hud.rect.right = _home.right
            return hud

        def build_right_hud(hud: Sprite) -> Sprite:
            label = build_hud_text(_menu, monster, True, _trainer, None)
<<<<<<< HEAD
            self.split_label(hud, label, True)
=======
            text = self.shadow_text(label)
            hud.image.blit(text, scale_sequence(prepare.HUD_RT_LINE1))
>>>>>>> 034f5de1
            hud.rect.bottomleft = _home.right, _home.bottom
            hud.player = True
            if animate:
                _animate(hud.rect, left=_home.left)
            else:
                hud.rect.left = _home.left
            return hud

        if animate:
            _animate = partial(self.animate, duration=2.0, delay=1.3)
        if self.get_side(_home) == "right":
            _hud_player = self.graphics.hud.hud_player
            _hud_right = self.check_hud(monster, _hud_player)
            hud = build_right_hud(_hud_right)
        else:
            _hud_opponent = self.graphics.hud.hud_opponent
            _hud_left = self.check_hud(monster, _hud_opponent)
            hud = build_left_hud(_hud_left)
        self.hud[monster] = hud

        if animate:
            self.build_animate_hp_bar(monster)
            if hud.player:
                self.build_animate_exp_bar(monster)

    def animate_party_hud_in(self, player: NPC, home: Rect) -> None:
        """
        Party HUD is the arrow thing with balls.  Yes, that one.

        Parameters:
            player: The player whose HUD is being animated.
            home: Location and size of the HUD.

        """
        if self.get_side(home) == "left":
            if self.is_trainer_battle:
                tray = self.load_sprite(
                    self.graphics.hud.tray_opponent,
                    bottom=home.bottom,
                    right=0,
                    layer=hud_layer,
                )
                self.animate(
                    tray.rect, right=home.right, duration=2, delay=1.5
                )
                centerx = home.right - scale(13)
                offset = scale(8)
            else:
                pass

        else:
            tray = self.load_sprite(
                self.graphics.hud.tray_player,
                bottom=home.bottom,
                left=home.right,
                layer=hud_layer,
            )
            self.animate(tray.rect, left=home.left, duration=2, delay=1.5)
            centerx = home.left + scale(13)
            offset = -scale(8)

        for index in range(player.party_limit):
            # opponent is wild monster = no tuxeballs
            if any(t for t in player.monsters if t.wild):
                continue
            status = None

            monster: Optional[Monster]
            # opponent tuxemon should order from left to right
            if self.get_side(home) == "left":
                pos = len(player.monsters) - index - 1
            else:
                pos = index
            if len(player.monsters) > index:
                monster = player.monsters[index]
                if fainted(monster):
                    status = "faint"
                    sprite = self.load_sprite(
                        self.graphics.icons.icon_faint,
                        top=tray.rect.top + scale(1),
                        centerx=centerx - pos * offset,
                        layer=hud_layer,
                    )
                elif len(monster.status) > 0:
                    status = "effected"
                    sprite = self.load_sprite(
                        self.graphics.icons.icon_status,
                        top=tray.rect.top + scale(1),
                        centerx=centerx - pos * offset,
                        layer=hud_layer,
                    )
                else:
                    status = "alive"
                    sprite = self.load_sprite(
                        self.graphics.icons.icon_alive,
                        top=tray.rect.top + scale(1),
                        centerx=centerx - pos * offset,
                        layer=hud_layer,
                    )
            else:
                status = "empty"
                monster = None
                sprite = self.load_sprite(
                    self.graphics.icons.icon_empty,
                    top=tray.rect.top + scale(1),
                    centerx=centerx - index * offset,
                    layer=hud_layer,
                )
            capdev = CaptureDeviceSprite(
                sprite=sprite,
                tray=tray,
                monster=monster,
                state=status,
                icon=self.graphics.icons,
            )
            self.capdevs.append(capdev)
            animate = partial(
                self.animate,
                duration=1.5,
                delay=2.2 + index * 0.2,
            )
            capdev.animate_capture(animate)

    def animate_update_party_hud(self) -> None:
        """
        Update the balls in the party HUD to reflect fainted Tuxemon.

        Note:
            Party HUD is the arrow thing with balls.  Yes, that one.

        """
        for dev in self.capdevs:
            prev = dev.state
            if prev != dev.update_state():
                animate = partial(self.animate, duration=0.1, delay=0.1)
                dev.animate_capture(animate)

    def animate_parties_in(self) -> None:
        x, y, w, h = prepare.SCREEN_RECT

        # Get background image if passed in
        self.background = self.load_sprite(self.graphics.background)
        assert self.background

        player, opponent = self.players
        opp_mon = opponent.monsters[0]
        player_home = self._layout[player]["home"][0]
        opp_home = self._layout[opponent]["home"][0]
        y_mod = scale(50)
        duration = 3

        back_island = self.load_sprite(
            self.graphics.island_back,
            bottom=opp_home.bottom + y_mod,
            right=0,
        )

        # animation, begin battle
        if self.is_trainer_battle:
            combat_front = opponent.template[0].combat_front
            enemy = self.load_sprite(
                f"gfx/sprites/player/{combat_front}.png",
                bottom=back_island.rect.bottom - scale(12),
                centerx=back_island.rect.centerx,
            )
            self._monster_sprite_map[opponent] = enemy
        else:
            enemy = opp_mon.get_sprite(
                "front",
                bottom=back_island.rect.bottom - scale(24),
                centerx=back_island.rect.centerx,
            )
            self._monster_sprite_map[opp_mon] = enemy
            self.monsters_in_play[opponent].append(opp_mon)
            self.update_hud(opponent)

        self.sprites.add(enemy)

        if self.is_trainer_battle:
            params = {"name": opponent.name.upper()}
            self.alert(T.format("combat_trainer_appeared", params))
        else:
            params = {"name": opp_mon.name.upper()}
            self.alert(T.format("combat_wild_appeared", params))

        front_island = self.load_sprite(
            self.graphics.island_front,
            bottom=player_home.bottom - y_mod,
            left=w,
        )

        combat_back = player.template[0].combat_front
        filename = f"gfx/sprites/player/{combat_back}_back.png"
        try:
            player_back = self.load_sprite(
                filename,
                bottom=front_island.rect.centery + scale(6),
                centerx=front_island.rect.centerx,
            )
        except:
            logger.warning(f"(File) {filename} cannot be found.")
            player_back = self.load_sprite(
                f"gfx/sprites/player/{combat_back}.png",
                bottom=front_island.rect.centery + scale(6),
                centerx=front_island.rect.centerx,
            )

        self._monster_sprite_map[player] = player_back

        def flip() -> None:
            enemy.image = pygame.transform.flip(enemy.image, True, False)
            player_back.image = pygame.transform.flip(
                player_back.image, True, False
            )

        flip()
        self.task(flip, 1.5)

        if not self.is_trainer_battle:
            self.task(audio.load_sound(opp_mon.combat_call, None).play, 1.5)

        animate = partial(
            self.animate, transition="out_quad", duration=duration
        )

        # top trainer
        animate(enemy.rect, back_island.rect, centerx=opp_home.centerx)
        animate(
            enemy.rect,
            back_island.rect,
            y=-y_mod,
            transition="out_back",
            relative=True,
        )

        # bottom trainer
        animate(
            player_back.rect, front_island.rect, centerx=player_home.centerx
        )
        animate(
            player_back.rect,
            front_island.rect,
            y=y_mod,
            transition="out_back",
            relative=True,
        )

    def animate_capture_monster(
        self,
        is_captured: bool,
        num_shakes: int,
        monster: Monster,
        item: Item,
        sprite: Sprite,
    ) -> None:
        """
        Animation for capturing monsters.

        Parameters:
            is_captured: Whether the monster will be captured.
            num_shakes: Number of shakes before animation ends.
            monster: The monster to capture.

        """
        monster_sprite = self._monster_sprite_map[monster]
        capdev = self.load_sprite(item.sprite)
        animate = partial(
            self.animate, capdev.rect, transition="in_quad", duration=1.0
        )
        graphics.scale_sprite(capdev, 0.4)
        capdev.rect.center = scale(0), scale(0)
        animate(x=monster_sprite.rect.centerx)
        animate(y=monster_sprite.rect.centery)
        self.task(partial(toggle_visible, monster_sprite), 1.0)

        def kill() -> None:
            self._monster_sprite_map[monster].kill()
            self.hud[monster].kill()
            del self._monster_sprite_map[monster]
            del self.hud[monster]

        # TODO: cache this sprite from the first time it's used.
        assert sprite.animation
        self.task(sprite.animation.play, 1.0)
        self.task(partial(self.sprites.add, sprite), 1.0)
        sprite.rect.midbottom = monster_sprite.rect.midbottom

        def shake_ball(initial_delay: float) -> None:
            animate = partial(
                self.animate,
                duration=0.1,
                transition="linear",
                delay=initial_delay,
            )
            animate(capdev.rect, y=scale(3), relative=True)

            animate = partial(
                self.animate,
                duration=0.2,
                transition="linear",
                delay=initial_delay + 0.1,
            )
            animate(capdev.rect, y=-scale(6), relative=True)

            animate = partial(
                self.animate,
                duration=0.1,
                transition="linear",
                delay=initial_delay + 0.3,
            )
            animate(capdev.rect, y=scale(3), relative=True)

        for i in range(0, num_shakes):
            # leave a 0.6s wait between each shake
            shake_ball(1.8 + i * 1.0)

        combat = item.combat_state
        if is_captured and combat and monster.owner:
            trainer = monster.owner
            combat._captured_mon = monster
            self.task(kill, 2 + num_shakes)
            action_time = num_shakes + 1.8
            # Display 'Gotcha!' first.
            self.task(combat.end_combat, action_time + 4)
            gotcha = T.translate("gotcha")
            info = None
            # if party
            params = {"name": monster.name.upper()}
            if len(trainer.monsters) >= trainer.party_limit:
                info = T.format("gotcha_kennel", params)
            else:
                info = T.format("gotcha_team", params)
            if info:
                gotcha += "\n" + info
                action_time += len(gotcha) * prepare.LETTER_TIME
            self.task(
                partial(self.alert, gotcha),
                action_time,
            )
        else:
            breakout_delay = 1.8 + num_shakes * 1.0
            self.task(  # make the monster appear again!
                partial(toggle_visible, monster_sprite),
                breakout_delay,
            )
            self.task(
                audio.load_sound(monster.combat_call, None).play,
                breakout_delay,
            )
            self.task(sprite.animation.play, breakout_delay)
            self.task(capdev.kill, breakout_delay)
            self.task(
                partial(self.blink, sprite),
                breakout_delay + 0.5,
            )
            label = f"captured_failed_{num_shakes}"
            failed = T.translate(label)
            breakout_delay += len(failed) * prepare.LETTER_TIME
            self.task(
                partial(self.alert, failed),
                breakout_delay,
            )

    def update_hud(self, character: NPC, animate: bool = True) -> None:
        """
        Updates hud (where it appears name, level, etc.).

        Parameters:
            character: Character who needs to update the hud.
            animate: Whether the hud is animated (slide in) or not.

        """
        total = self.monsters_in_play[character]
        alive = alive_party(character)
        if total:
            monster = self.monsters_in_play[character][0]
            if len(total) > 1 and len(total) == len(alive):
                monster2 = self.monsters_in_play[character][1]
                self.build_hud(monster, "hud0", animate)
                self.build_hud(monster2, "hud1", animate)
            else:
                self.build_hud(monster, "hud", animate)<|MERGE_RESOLUTION|>--- conflicted
+++ resolved
@@ -409,12 +409,7 @@
         def build_left_hud(hud: Sprite) -> Sprite:
             _symbol = self.players[0].tuxepedia.get(monster.slug)
             label = build_hud_text(_menu, monster, False, _trainer, _symbol)
-<<<<<<< HEAD
             self.split_label(hud, label, False)
-=======
-            text = self.shadow_text(label)
-            hud.image.blit(text, scale_sequence(prepare.HUD_LT_LINE1))
->>>>>>> 034f5de1
             hud.rect.bottomright = 0, _home.bottom
             hud.player = False
             if animate:
@@ -425,12 +420,7 @@
 
         def build_right_hud(hud: Sprite) -> Sprite:
             label = build_hud_text(_menu, monster, True, _trainer, None)
-<<<<<<< HEAD
             self.split_label(hud, label, True)
-=======
-            text = self.shadow_text(label)
-            hud.image.blit(text, scale_sequence(prepare.HUD_RT_LINE1))
->>>>>>> 034f5de1
             hud.rect.bottomleft = _home.right, _home.bottom
             hud.player = True
             if animate:
