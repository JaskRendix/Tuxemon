#
# Tuxemon
# Copyright (C) 2014, William Edwards <shadowapex@gmail.com>,
#                     Benjamin Bean <superman2k5@gmail.com>
#
# This file is part of Tuxemon.
#
# Tuxemon is free software: you can redistribute it and/or modify
# it under the terms of the GNU General Public License as published by
# the Free Software Foundation, either version 3 of the License, or
# (at your option) any later version.
#
# Tuxemon is distributed in the hope that it will be useful,
# but WITHOUT ANY WARRANTY; without even the implied warranty of
# MERCHANTABILITY or FITNESS FOR A PARTICULAR PURPOSE.  See the
# GNU General Public License for more details.
#
# You should have received a copy of the GNU General Public License
# along with Tuxemon.  If not, see <http://www.gnu.org/licenses/>.
#
# Contributor(s):
#
# Andrew Hong <novialriptide@gmail.com>
#
#
# states.SetKeyState Handles the input change screen 
# states.ControlState Handles the list of inputs to change screen
#
<<<<<<< HEAD
"""This module contains the Options state"""
=======
"""This module contains the Control Change state
"""
>>>>>>> 27910169
from __future__ import annotations

from functools import partial
from typing import Any, Callable, Generator, Union, Optional

import pygame

from tuxemon import prepare, config
from tuxemon.constants import paths
from tuxemon.event.eventengine import EventEngine
from tuxemon.locale import T
from tuxemon.menu.interface import MenuItem
from tuxemon.menu.menu import PopUpMenu
from tuxemon.platform.const import buttons
from tuxemon.platform.platform_pygame.events import PygameKeyboardInput
from tuxemon.session import local_session
from tuxemon.platform.events import PlayerInput
from tuxemon.state import State

ControlStateObj = Callable[[], object]
tuxe_config = config.TuxemonConfig(paths.USER_CONFIG_PATH)
pre_config = prepare.CONFIG

class SetKeyState(PopUpMenu):
    """
    This state is responsible for setting the input keys. 
    This only works for pygame events.
    """
    shrink_to_items = True

    def startup(self, **kwargs: Any) -> None:
        """
        Used when initializing the state
        """
        self.button = kwargs["button"]
        super().startup(**kwargs)

        label = T.translate(T.translate("options_new_input_key0")).upper()
        image = self.shadow_text(label)
        item = MenuItem(image, label, None, None)
        self.add(item)

    def process_event(self, event: PlayerInput) -> Optional[PlayerInput]:
        # must use get_pressed because the events do not contain references to pygame events
        pressed_key = None
        arrow_keys = [
            [pygame.K_UP, "up"],
            [pygame.K_DOWN, 'down'],
            [pygame.K_RIGHT, "right"],
            [pygame.K_LEFT, "left"]
        ]
        for k in range(len(pygame.key.get_pressed())):
            if pygame.key.get_pressed()[k]: pressed_key = k

        for key in arrow_keys:
            if pygame.key.get_pressed()[key[0]]:
                pressed_key = key[1]

        # to prevent a KeyError from happening, the game won't let you
        # input a key if that key has already been set a value
        invalid_keys = []
        pressed_key_str = None
        for key, value in tuxe_config.cfg.items("controls"):
            invalid_keys.append(value)

        if isinstance(pressed_key, str): 
            pressed_key_str = pressed_key
        if isinstance(pressed_key, int): 
            pressed_key_str = pygame.key.name(pressed_key)

        is_pressed = (event.pressed or event.value == "") and pressed_key_str is not None
        if is_pressed and pressed_key_str not in invalid_keys: 
            # TODO: fix or rewrite PlayerInput
            # event.value is being compared here since sometimes the 
            # value just returns an empty string and event.pressed doesn't 
            # return True when a key is being pressed
            tuxe_config.cfg.set("controls", self.button, pressed_key_str)
            self.client.get_state_by_name(ControlState).initialize_items()
            self.close()

class ControlState(PopUpMenu[ControlStateObj]):
    """
    This state is responsible for the option menu.
    """
    escape_key_exits = True
    shrink_to_items = True
    columns = 2

    def startup(self, **kwargs: Any) -> None:
        """
        Used when initializing the state.
        """
        super().startup(**kwargs)
        self.reload_controls()

    def initialize_items(self) -> Generator[MenuItem[ControlStateObj], None, None]:
        def change_state(
            state: Union[State, str],
            **change_state_kwargs: Any
        ) -> Callable[[], State]:
            return partial(
                self.client.push_state,
                state,
                **change_state_kwargs
            )
        
        display_buttons = {}
        key_names = config.get_custom_pygame_keyboard_controls_names(tuxe_config.cfg)
        for k in key_names:
            display_buttons[key_names[k]] = k

        self.clear()

        # TODO: add a message that says "go back to the 
        #       start menu to update controls" after changes 
        #       are made
        key_items_map = (
            ("menu_up_key", "up"),
            (display_buttons[buttons.UP], None),
            ("menu_left_key", "left"),
            (display_buttons[buttons.LEFT], None),
            ("menu_right_key", "right"),
            (display_buttons[buttons.RIGHT], None),
            ("menu_down_key", "down"),
            (display_buttons[buttons.DOWN], None),
            ("menu_primary_select_key", "a"),
            (display_buttons[buttons.A], None),
            ("menu_secondary_select_key", "b"),
            (display_buttons[buttons.B], None),
            ("menu_back_key", "back"),
            (display_buttons[buttons.BACK], None)
        )

        for key, button in key_items_map:
            label = f"{T.translate(key).upper()}"
            image = self.shadow_text(label)
            item = MenuItem(image, label, None, change_state("SetKeyState", button=button))
            item.enabled = button is not None
            self.add(item)

    def reload_controls(self):
        with open(paths.USER_CONFIG_PATH, "w") as fp:
            tuxe_config.cfg.write(fp)

        # reload inputs
        tuxe_config.keyboard_button_map = config.get_custom_pygame_keyboard_controls(tuxe_config.cfg)
        prepare.CONFIG = tuxe_config
        local_session.client.config = tuxe_config
        keyboard = PygameKeyboardInput(tuxe_config.keyboard_button_map)
        local_session.client.input_manager.set_input(0, 0, keyboard)
        local_session.client.event_engine = EventEngine(local_session)

    def process_event(self, event: PlayerInput) -> Optional[PlayerInput]:
        if event.button == buttons.BACK:
            self.reload_controls()

        return super().process_event(event)<|MERGE_RESOLUTION|>--- conflicted
+++ resolved
@@ -26,12 +26,7 @@
 # states.SetKeyState Handles the input change screen 
 # states.ControlState Handles the list of inputs to change screen
 #
-<<<<<<< HEAD
 """This module contains the Options state"""
-=======
-"""This module contains the Control Change state
-"""
->>>>>>> 27910169
 from __future__ import annotations
 
 from functools import partial
