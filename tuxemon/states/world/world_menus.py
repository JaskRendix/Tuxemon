--- conflicted
+++ resolved
@@ -70,15 +70,8 @@
     )
 
 
-<<<<<<< HEAD
-    shrink_to_items = (
-        True
-    )  # this menu will shrink, but size is adjusted when opened
-    animate_contents = True
-=======
 class WorldMenuState(PygameMenuState):
     """Menu for the world state."""
->>>>>>> 1bf7870c
 
     def startup(self, **kwargs: Any) -> None:
         _, height = prepare.SCREEN_SIZE
