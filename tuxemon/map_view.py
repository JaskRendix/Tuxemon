# SPDX-License-Identifier: GPL-3.0
# Copyright (c) 2014-2025 William Edwards <shadowapex@gmail.com>, Benjamin Bean <superman2k5@gmail.com>
from __future__ import annotations

import logging
import os
from dataclasses import dataclass
from typing import TYPE_CHECKING, Optional, Union

import pygame

from tuxemon import prepare
from tuxemon.db import EntityFacing
from tuxemon.graphics import ColorLike, load_and_scale
from tuxemon.map import proj
from tuxemon.math import Vector2
from tuxemon.surfanim import SurfaceAnimation, SurfaceAnimationCollection

logger = logging.getLogger(__name__)

if TYPE_CHECKING:
    from tuxemon.camera import Camera
    from tuxemon.db import NpcTemplateModel
    from tuxemon.map import TuxemonMap
    from tuxemon.npc import NPC
    from tuxemon.states.world.worldstate import WorldState

SpriteMap = Union[
    dict[str, SurfaceAnimation], dict[str, pygame.surface.Surface]
]


@dataclass
class AnimationInfo:
    animation: SurfaceAnimation
    position: tuple[int, int]
    layer: int


@dataclass
class WorldSurfaces:
    surface: pygame.surface.Surface
    position3: Vector2
    layer: int


sprite_cache: dict[str, pygame.surface.Surface] = {}
standing_sprite_cache: dict[
    str, dict[EntityFacing, pygame.surface.Surface]
] = {}
walking_sprite_cache: dict[str, SurfaceAnimation] = {}


def load_and_scale_with_cache(file_path: str) -> pygame.surface.Surface:
    """
    Load and scale an image, using a cache to avoid redundant file operations.
    """
    if file_path not in sprite_cache:
        try:
            sprite_cache[file_path] = load_and_scale(file_path)
        except Exception as e:
            logger.error(f"Failed to load sprite: {file_path} - {e}")
            raise
    return sprite_cache[file_path]


def load_walking_animations_with_cache(
    template: NpcTemplateModel, facing: EntityFacing, frame_duration: float
) -> SurfaceAnimation:
    """
    Load walking animations with caching to avoid redundant frame processing.
    """
    cache_key = f"{template.sprite_name}_{facing.value}_walk"
    if cache_key not in walking_sprite_cache:
        logger.info(f"Creating new walking animation for: {cache_key}")
        images: list[str] = [
            f"sprites/{template.sprite_name}_{facing.value}_walk.{str(0).zfill(3)}.png",
            f"sprites/{template.sprite_name}_{facing.value}.png",
            f"sprites/{template.sprite_name}_{facing.value}_walk.{str(1).zfill(3)}.png",
            f"sprites/{template.sprite_name}_{facing.value}.png",
        ]
        frames: list[tuple[pygame.surface.Surface, float]] = [
            (load_and_scale_with_cache(image), frame_duration)
            for image in images
        ]
        walking_sprite_cache[cache_key] = SurfaceAnimation(frames, loop=True)
    else:
        logger.info(f"Using cached walking animation for: {cache_key}")
    return walking_sprite_cache[cache_key]


def clear_standing_cache(cache_key: str) -> None:
    """Clears a specific item from the standing cache."""
    if cache_key in standing_sprite_cache:
        del standing_sprite_cache[cache_key]
        logger.info(f"Cleared cache for: {cache_key}")
    else:
        logger.info(f"No cache found for: {cache_key}")


def clear_walking_cache(cache_key: str) -> None:
    """Clears a specific item from the walking cache."""
    if cache_key in walking_sprite_cache:
        del walking_sprite_cache[cache_key]
        logger.info(f"Cleared cache for: {cache_key}")
    else:
        logger.info(f"No cache found for: {cache_key}")


class SpriteController:
    """Manages the sprite rendering, updates, and animation states for an NPC."""

    def __init__(self, npc: NPC) -> None:
        self.npc = npc
        self.sprite_renderer = SpriteRenderer()
        self.sprite_renderer.load_sprites(self.npc.template, self.npc.tile_pos)

    def update(self, time_delta: float) -> None:
        """Update the sprite renderer."""
        self.sprite_renderer.set_position(self.npc.tile_pos)
        self.sprite_renderer.update(time_delta)

    def update_template(self, template: NpcTemplateModel) -> None:
        """Update the NPC template and reload sprites."""
        self.sprite_renderer.load_sprites(template, self.npc.tile_pos)
        self.sprite_renderer.stop()
        self.sprite_renderer.surface_animations.clear()
        self.sprite_renderer.surface_animations.add(
            self.sprite_renderer.sprite
        )
        self.sprite_renderer.play()

    def get_frame(self, ani: str) -> pygame.surface.Surface:
        """Get the current frame of the sprite animation."""
        return self.sprite_renderer.get_frame(ani, self.npc)

    def get_sprite_renderer(self) -> SpriteRenderer:
        """Returns the sprite renderer."""
        return self.sprite_renderer

    def load_sprites(self, template: NpcTemplateModel) -> None:
        """Load sprite graphics based on the template."""
        self.sprite_renderer.load_sprites(template, self.npc.tile_pos)

    def play_animation(self) -> None:
        """Play the sprite animation."""
        self.sprite_renderer.play()

    def stop_animation(self) -> None:
        """Stop the sprite animation."""
        self.sprite_renderer.stop()


class SpriteRenderer:
    """Handles loading, updating, and rendering of sprite animations."""

    ANIMATION_MAPPING = {
        "walking": {
            "up": "back_walk",
            "down": "front_walk",
            "left": "left_walk",
            "right": "right_walk",
        },
        "idle": {
            "up": "back",
            "down": "front",
            "left": "left",
            "right": "right",
        },
    }

    def __init__(self) -> None:
        """Initialize the SpriteRenderer."""
        self.standing: dict[
            Union[EntityFacing, str], pygame.surface.Surface
        ] = {}
        self.sprite: dict[str, SurfaceAnimation] = {}
        self.surface_animations = SurfaceAnimationCollection()
        self.player_width = 0
        self.player_height = 0
        self.rect = pygame.rect.Rect(0, 0, 0, 0)
        self.frame_duration = self._calculate_frame_duration()

    def load_sprites(
        self, template: NpcTemplateModel, tile_pos: tuple[int, int]
    ) -> None:
        self._load_standing_sprites(template)
        self._load_walking_sprites(template)
        self._set_sprite_position(tile_pos)

    def _load_standing_sprites(self, template: NpcTemplateModel) -> None:
        """Loads the static standing sprites for different facings of an NPC."""
        if template.sprite_name not in standing_sprite_cache:
            is_interactive_object = template.slug == "interactive_obj"
            sprite_dict = {}
            for facing in EntityFacing:
                filename = (
                    f"{template.sprite_name}.png"
                    if is_interactive_object
                    else f"{template.sprite_name}_{facing.value}.png"
                )
                path = os.path.join(
                    "sprites_obj" if is_interactive_object else "sprites",
                    filename,
                )
                sprite_dict[facing] = load_and_scale_with_cache(path)
            standing_sprite_cache[template.sprite_name] = sprite_dict
        else:
            logger.info(
                f"Using cached standing sprites: {template.sprite_name}"
            )

        self.standing = standing_sprite_cache[template.sprite_name]

    def _load_walking_sprites(self, template: NpcTemplateModel) -> None:
        """Loads walking animations for the NPC based on the given template."""
        if template.slug != "interactive_obj":
            self._load_walking_animations(template)

    def _set_sprite_position(self, tile_pos: tuple[int, int]) -> None:
        """Sets the sprite's position and dimensions based on tile coordinates."""
        self.player_width, self.player_height = self.standing[
            EntityFacing.front
        ].get_size()
        self.rect = pygame.rect.Rect(
            (
                tile_pos[0],
                tile_pos[1],
                self.player_width,
                self.player_height,
            )
        )

    def _load_walking_animations(self, template: NpcTemplateModel) -> None:
        """Loads and initializes the walking animation frames for the NPC."""
        for facing in EntityFacing:
            animation = load_walking_animations_with_cache(
                template, facing, self.frame_duration
            )
            self.sprite[f"{facing.value}_walk"] = animation
        self.surface_animations.add(self.sprite)

    def _calculate_frame_duration(self) -> float:
        """Calculate the frame duration for walking animations."""
        return (1000 / prepare.CONFIG.player_walkrate) / 3 / 1000 * 2

    def set_position(self, position: tuple[int, int]) -> None:
        """Set the position of the sprite."""
        self.rect.topleft = position

    def update(self, time_delta: float) -> None:
        """Update the sprite animation."""
        self.surface_animations.update(time_delta)

    def get_frame(self, ani: str, npc: NPC) -> pygame.surface.Surface:
        """Get the current frame of the sprite animation."""
        frame_dict: SpriteMap = self.sprite if npc.moving else self.standing
        if ani in frame_dict:
            frame = frame_dict[ani]
            if isinstance(frame, SurfaceAnimation):
                frame.rate = npc.moverate / prepare.CONFIG.player_walkrate
                return frame.get_current_frame()
            return frame
        raise ValueError(f"Animation '{ani}' not found.")

    def play(self) -> None:
        """Play the sprite animation."""
        self.surface_animations.play()

    def stop(self) -> None:
        """Stop the sprite animation."""
        self.surface_animations.stop()


class MapRenderer:
    """Renders the game map, NPCs, and animations."""

    def __init__(
        self, world_state: WorldState, screen: pygame.Surface, camera: Camera
    ):
        """Initializes the MapRenderer."""
        self.world_state = world_state
        self.screen = screen
        self.camera = camera
        self.layer = pygame.Surface(self.screen.get_size(), pygame.SRCALPHA)
        self.layer_color: ColorLike = prepare.TRANSPARENT_COLOR
        self.bubble: dict[NPC, pygame.surface.Surface] = {}
        self.cinema_x_ratio: Optional[float] = None
        self.cinema_y_ratio: Optional[float] = None
        self.map_animations: dict[str, AnimationInfo] = {}

    def draw(
        self, surface: pygame.surface.Surface, current_map: TuxemonMap
    ) -> None:
        """Draws the map, sprites, and animations onto the given surface."""
        self._prepare_map_rendering(current_map)
        screen_surfaces = self._get_and_position_surfaces(
            current_map.sprite_layer
        )
        self._draw_map_and_sprites(surface, screen_surfaces, current_map)
        self._apply_effects(surface)
        self._apply_cinema_bars(surface)
        if prepare.CONFIG.collision_map:
            self.debug_drawing(surface)

    def update(self, time_delta: float) -> None:
        """Update the map animations."""
        for anim_data in self.map_animations.values():
            anim_data.animation.update(time_delta)

    def _prepare_map_rendering(self, current_map: TuxemonMap) -> None:
        """Prepares the map renderer for drawing."""
        if current_map.renderer is None:
            current_map.initialize_renderer()
        camera_x, camera_y = self.camera.position
        assert current_map.renderer
        current_map.renderer.center((camera_x, camera_y))

    def _get_and_position_surfaces(
        self, sprite_layer: int
    ) -> list[tuple[pygame.surface.Surface, pygame.rect.Rect, int]]:
        """Retrieves and positions surfaces for rendering."""
        npc_surfaces = self._get_npc_surfaces(sprite_layer)
        map_animations = self._get_map_animations()
        surfaces = npc_surfaces + map_animations
        screen_surfaces = self._position_surfaces(surfaces)
        self._set_bubble(screen_surfaces)
        return screen_surfaces

    def _draw_map_and_sprites(
        self,
        surface: pygame.surface.Surface,
        screen_surfaces: list[
            tuple[pygame.surface.Surface, pygame.rect.Rect, int]
        ],
        current_map: TuxemonMap,
    ) -> None:
        """Draws the map and sprites onto the surface."""
        assert current_map.renderer
        current_map.renderer.draw(surface, surface.get_rect(), screen_surfaces)

    def _apply_effects(self, surface: pygame.surface.Surface) -> None:
        """Applies visual effects to the surface."""
        self._set_layer(surface)

    def _apply_cinema_bars(self, surface: pygame.surface.Surface) -> None:
        """Applies cinema bars (letterboxing) to the surface."""
        if self.cinema_x_ratio is not None:
            self._apply_horizontal_bars(self.cinema_x_ratio, surface)
        if self.cinema_y_ratio is not None:
            self._apply_vertical_bars(self.cinema_y_ratio, surface)

    def _get_npc_surfaces(self, current_map: int) -> list[WorldSurfaces]:
        """Retrieves surfaces for NPCs."""
        return [
            surf
            for npc in self.world_state.npcs
            for surf in self._get_sprites(npc, current_map)
        ]

    def _get_map_animations(self) -> list[WorldSurfaces]:
        """Retrieves surfaces for map animations."""
        return [
            WorldSurfaces(
                anim.get_current_frame(), Vector2(data.position), data.layer
            )
            for data in self.map_animations.values()
            for anim in [data.animation]
            if not anim.is_finished() and anim.visibility
        ]

    def _position_surfaces(
        self, surfaces: list[WorldSurfaces]
    ) -> list[tuple[pygame.surface.Surface, pygame.rect.Rect, int]]:
        """Positions surfaces on the screen."""
        screen_surfaces = []
        for frame in surfaces:
            surface = frame.surface
            position = frame.position3
            layer = frame.layer
            screen_position = self.world_state.get_pos_from_tilepos(position)
            rect = pygame.rect.Rect(screen_position, surface.get_size())
            if surface.get_height() > prepare.TILE_SIZE[1]:
                rect.y -= surface.get_height() // 2
            screen_surfaces.append((surface, rect, layer))
        return screen_surfaces

    def _set_bubble(
        self,
        screen_surfaces: list[
            tuple[pygame.surface.Surface, pygame.rect.Rect, int]
        ],
    ) -> None:
        """Adds speech bubbles to the screen surfaces."""
        if self.bubble:
            for npc, surface in self.bubble.items():
                sprite_renderer = npc.sprite_controller.get_sprite_renderer()
                center_x, center_y = self.world_state.get_pos_from_tilepos(
                    Vector2(npc.tile_pos)
                )
                bubble_rect = surface.get_rect()
                bubble_rect.centerx = sprite_renderer.rect.centerx
                bubble_rect.bottom = sprite_renderer.rect.top
                bubble_rect.x = center_x
                bubble_rect.y = center_y - (
                    surface.get_height()
                    + int(sprite_renderer.rect.height / 10)
                )
                screen_surfaces.append((surface, bubble_rect, 100))

    def _set_layer(self, surface: pygame.surface.Surface) -> None:
        """Applies the layer effect to the surface."""
        self.layer.fill(self.layer_color)
        surface.blit(self.layer, (0, 0))

    def _get_sprites(self, npc: NPC, layer: int) -> list[WorldSurfaces]:
        """Retrieves sprite surfaces for an NPC."""
        sprite_renderer = npc.sprite_controller.get_sprite_renderer()
        moving = "walking" if npc.moving else "idle"
        state = sprite_renderer.ANIMATION_MAPPING[moving][npc.facing.value]
<<<<<<< HEAD
        frame = sprite_renderer.get_frame(state)
        return [WorldSurfaces(frame, proj(npc.position), layer)]
=======
        frame = sprite_renderer.get_frame(state, npc)
        return [WorldSurfaces(frame, proj(npc.position3), layer)]
>>>>>>> a4fd834e

    def debug_drawing(self, surface: pygame.surface.Surface) -> None:
        """Draws debug information on the surface."""
        self.world_state.debug_drawing(surface)

    def _apply_vertical_bars(
        self,
        aspect_ratio: float,
        screen: pygame.surface.Surface,
    ) -> None:
        """Applies vertical cinema bars."""
        screen_aspect_ratio = prepare.SCREEN_SIZE[0] / prepare.SCREEN_SIZE[1]
        if screen_aspect_ratio < aspect_ratio:
            bar_height = int(
                prepare.SCREEN_SIZE[1]
                * (1 - screen_aspect_ratio / aspect_ratio)
                / 2
            )
            bar = pygame.Surface((prepare.SCREEN_SIZE[0], bar_height))
            bar.fill(prepare.BLACK_COLOR)
            screen.blit(bar, (0, 0))
            screen.blit(bar, (0, prepare.SCREEN_SIZE[1] - bar_height))

    def _apply_horizontal_bars(
        self,
        aspect_ratio: float,
        screen: pygame.surface.Surface,
    ) -> None:
        """Applies horizontal cinema bars."""
        screen_aspect_ratio = prepare.SCREEN_SIZE[1] / prepare.SCREEN_SIZE[0]
        if screen_aspect_ratio < aspect_ratio:
            bar_width = int(
                prepare.SCREEN_SIZE[0]
                * (1 - screen_aspect_ratio / aspect_ratio)
                / 2
            )
            bar = pygame.Surface((bar_width, prepare.SCREEN_SIZE[1]))
            bar.fill(prepare.BLACK_COLOR)
            screen.blit(bar, (0, 0))
            screen.blit(bar, (prepare.SCREEN_SIZE[0] - bar_width, 0))<|MERGE_RESOLUTION|>--- conflicted
+++ resolved
@@ -418,13 +418,8 @@
         sprite_renderer = npc.sprite_controller.get_sprite_renderer()
         moving = "walking" if npc.moving else "idle"
         state = sprite_renderer.ANIMATION_MAPPING[moving][npc.facing.value]
-<<<<<<< HEAD
-        frame = sprite_renderer.get_frame(state)
+        frame = sprite_renderer.get_frame(state, npc)
         return [WorldSurfaces(frame, proj(npc.position), layer)]
-=======
-        frame = sprite_renderer.get_frame(state, npc)
-        return [WorldSurfaces(frame, proj(npc.position3), layer)]
->>>>>>> a4fd834e
 
     def debug_drawing(self, surface: pygame.surface.Surface) -> None:
         """Draws debug information on the surface."""
